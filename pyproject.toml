--- conflicted
+++ resolved
@@ -1,10 +1,6 @@
 [tool.poetry]
 name = "commonroad-io"
-<<<<<<< HEAD
 version = "2024.1"
-=======
-version = "2023.4"
->>>>>>> 2d16a822
 description = "Python tool to read, write, and visualize CommonRoad scenarios and solutions for automated vehicles."
 authors = ["Cyber-Physical Systems Group, Technical University of Munich <commonroad@lists.lrz.de>"]
 license = "BSD"
@@ -100,5 +96,5 @@
 extend_skip = ["traffic_signs", "generated_scripts", "protobuf"]
 
 [build-system]
-requires = ["poetry-core>=1.8.0"]
+requires = ["poetry-core"]
 build-backend = "poetry.core.masonry.api"