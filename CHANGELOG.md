--- conflicted
+++ resolved
@@ -1,6 +1,5 @@
 # Changelog
 
-<<<<<<< HEAD
 ## [2024.1] - 2024-03-XX
 
 ### Added
@@ -10,7 +9,7 @@
 ### Removed
 - Writing 2020a XML and Protobuf scenarios
 - Reading 2020a Protobuf scenarios
-=======
+
 ## [2023.4] - 2023-12-??
 
 ### Added
@@ -21,7 +20,6 @@
 
 ### Removed
 - Images for Zamunda traffic signs
->>>>>>> 125a9a8d
 
 ## [2023.3] - 2023-09-18
 
