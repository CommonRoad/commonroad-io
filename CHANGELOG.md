# Changelog

## [2023.4] - 2023-12-??

### Added
- Function to convert 3D scenarios to 2D scenarios
<<<<<<< HEAD
- Support for Python 3.12
=======

### Fixed
- Conversion to initial state in function create_dynamic_obstacle of solution object
>>>>>>> eb5a2db4

### Changed
- Traffic signs for Zamunda now use images of German traffic signs

### Removed
- Images for Zamunda traffic signs

## [2023.3] - 2023-09-18

### Added
- Type information for lanelet init function
- Dynamic obstacles can now store a history of their states
- Function to update the initial state of a dynamic obstacle while storing the previous state in the history
- Function to update behavior predictions of dynamic obstacles
- Function to find lanelet predecessors in range to lanelet network
- Function to compute all predecessor lanelets starting from a provided lanelet and merge them to a single lanelet for each route.
- Documentation for renderers (including video creation)
- Abstract interfaces for motion planner and prediction for usage in other tools
- New ExtendedPMState to support states with position, velocity, orientation, and acceleration
- Orientation property to PMState
- Hash and equality functions for area

### Fixed
- Function create_from_lanelet_network deletes references to removed lanelets
- Write environment time to XML in correct format
- Failing visualization of lanelets, stop lines, traffic signs, and traffic lights with z-coordinate
- Traffic lights now correctly change size in interactive matplotlib plots (only affected matplotlib>=3.7)
- Considering state attributes not part of dataclass definition in state to state conversion
- Enforce InitialState class for initial state property of dynamic obstacle
- Hash function of obstacle

### Changed
- Cleanup lanelet, traffic sign, and traffic light references in function create_from_lanelet_list by default
- Equality checks of scenario elements no longer emit a warning on inequality (except if the elements are of different types)

### Removed
- Duplicated initial_state property of dynamic obstacle

## [2023.2] - 2023-06-26

### Added
- Area for modelling drivable areas which cannot be represented by lanelets
- New weather and time of day options
- Allow file reader to determine format based on suffix 

### Fixed

- Visualization of all traffic signs by setting `show_traffic_signs = None` in draw parameters
- Validity functions to support z-axis
- Unreferenced traffic signs for lanelet networks filtered by lanelet type

### Changed

- Visualization of direction arrow of narrow lanelets
- Traffic light cycle optional
- Traffic light in separate python file
- Allow file reader to determine format based on suffix 
- Broaden types allowed as file names 
- Open files safely by using a context manager 
- Use correct suffix when inferring filename from scenario id

### Removed

- function get_default_cycle for traffic lights
- support for Python 3.7

## [2023.1] - 2023-03-05

### Added
- Support for shapely>=2.0.0

### Fixed

- Writing scenarios without location to protobuf
- Dashed lanelet boundaries with fixed dash position
- Default plot limits for focused obstacle
- Use dt from scenario as default for video creation
- Apply axis visible-option also for video creation
- Protobuf FileReader marking road network related IDs as used
- State attribute comparison

### Changed

- Name of SIDEWALK and BUSLANE traffic signs to PEDESTRIAN_SIDEWALK and BUS_LANE
- Packaging and dependency management using poetry

## [2022.3] - 2022-11-16

### Added

- Drawing parameters as dataclasses (support for context help)
- Documentation for drawing parameters
- Support for Python 3.11
- Function to convert a state into a 1D-numpy array
- Progress bar for video creation
- Callback for modifying axes during plotting a video

### Changed

- Name of position in lateral and longitudinal state

### Removed

- ParamServer and dictionary specification of drawing parameters

### Fixed

- Failing visualization of a trajectory at it's initial time step
- Broken lanelet visualization with matplotlib >3.5

## [2022.2] - 2022-09-03

### Added

- Function for getting lanelet orientation closest to a given position
- Function for getting most likely lanelet given an obstacle state
- Function for erasing lanelet network from scenario
- Function for replacing lanelet network of a scenario with new one
- Support for Protobuf format
- Predefined classes for specific states, point-mass model, kinematic single-track model, etc.
- Function for computing shape group occupancy from state
- Support for kinematic single-track model with one on-axle trailer
- Three new lanelet types: parking, border, and restricted

### Changed

- Move tests, tutorial, and documentation folder to root directory
- State classes in separate Python file

### Removed
- setter method for lanelet network in scenario class

### Fixed

- Default constructor for ScenarioID produces invalid Benchmark ID
- Changeable state list leads to inconsistent final time step of trajectory
- Various small bug fixes


## [2022.1] - 2022-04-05

### Added

- Video creation with custom draw parameters
- Obstacle icon with custom color

### Changed

- Remove support for Python 3.6

### Fixed

- Side-effect circle and rectangle init functions
- Parsing solution files with old time format
- Invalid lanelet occupancy computation using buffered polygons
- Various small bug fixes

## [2021.4] - 2021-12-21

### Added

- Polyline utility functions, e.g., resampling, path length, orientation, curvature, intersection
- `__eq__` and `__hash__` functions for LaneletNetwork and related classes (e.g., traffic sign, traffic light, stop
  line, etc.)
- Compatibility for Shapely 2.0
- New traffic signs for Germany

### Changed

- License switched to BSD-3
- Date in solution file now stored in the dateTime format (`%Y-%m-%dT%H:%M:%S`)

### Fixed

- Various small bug fixes

## [2021.3] - 2021-09-21

### Added

- Spatial indexing via STRTree in LaneletNetwork for faster computation of lanelet queries via positions or shapes

### Changed
- The function LaneletNetwork.create_from_lanelet_network accepts now a shape 
and set of lanelet types which should be excluded
- Shapely polygon for lanelets is created by default
- Function convert_to_polygon() within Lanelet class is deprecated 
and will be removed in the next release

### Fixed
- Various small bug fixes


## [2021.2] - 2021-07-01
### Added
- Parameter `draw_params={"focus_obstacle_id": obstacle_id}` focuses the plot or video on a dynamic_obstacle
- About 150 new traffic signs from Germany, Spain, and US added
- added new cost function TR1 to SolutionWriter

### Fixed
- Various small bug fixes


## [2021.1] - 2021-04-23
### Added
- Support for over 50 new traffic signs from Germany
- Support of phantom obstacles
- New visualization module which supports MVC pattern
- Functions for adding and removing traffic signs, traffic lights, and intersections from a scenario or lanelet network
- New icon visualization interface and new icons for bus, truck, and bicycle (developed by Simon Sagmeister - TUM FTM)

### Changed
- Scaling of traffic signs is coupled with the zoom level

### Fixed
- Various small bug fixes


## [2020.3] - 2020-10-30
### Added
- Support of environment obstacles, e.g. buildings
- Several new traffic signs
- New ScenarioID class for the representation of benchmarks
- New line marking types *unknown* and *no_marking*
- Crossings for intersections

### Changed
The creation of lanelet assignments for obstacles is now optional. This decreases the loading time of scenarios.
The lanelet assignment can still be performed manually after loading a scenario.

### Fixed
- Docstrings for properties
- Autoscaling visualization when plotting trajectories.
- Function *generate_object_id* works now if no element has been added before and reserves ID if object 
will be added later
- Runtime warning during calls to find_lanelet_by_position
- Various small bug fixes


## [2020.2] - 2020-04-14
### Changed
- Traffic signs are not visualized by default

### Added
- new tags for compatibility with 2018b XML format
- new lanelet types: unknown and interstate

### Fixed
- Various small bug fixes


## [2020.1] - 2020-04-08
### Added
- Support of 2020a Scenarios with TrafficLights, TrafficSigns, and Intersection objects
- SignalStates store information on turn lights, horn, hazard lights, and blue lights of DynamicObstacles
- New Solution object simplifies creating solution xml files and automatically checks the validity of benchmark IDs
- GeoTransformation object stores location and transformation information for lanelet networks extracted 
from the real world

###Changed
- SolutionReader can now read solution files generated by the CommonRoadSolutionReader
- CommonRoadSolutionWriter can directly write computation times and the CPU model into the solution file
- Visualization is improved and now supports legends

### Fixed
- Various small bug fixes

### Removed 
- The old commonroad.common.solution_writer.CommonRoadSolutionWriter is deprecated and replaced by 
commonroad.common.solution.CommonRoadSolutionWriter


## [2019.2] - 2019-06-27
### Changed
- Increased decimal precision of file writer
when lanelets join into or split from other lanelets
- Minimum of 3 points per lanelet border are required

### Fixed
- File writer writes goal lanes correctly
- LaneletNetwork/find_lanelet_by_id returns None instead of an error if it's not contained in network


## [2019.1] - 2019-05-21
### Added
- Initial version
<|MERGE_RESOLUTION|>--- conflicted
+++ resolved
@@ -4,13 +4,10 @@
 
 ### Added
 - Function to convert 3D scenarios to 2D scenarios
-<<<<<<< HEAD
 - Support for Python 3.12
-=======
 
 ### Fixed
 - Conversion to initial state in function create_dynamic_obstacle of solution object
->>>>>>> eb5a2db4
 
 ### Changed
 - Traffic signs for Zamunda now use images of German traffic signs
