# Changelog

## [2024.2] - 2024-07-XX

### Added
- Github actions for ubuntu, windows, and macOS
- Gitlab runner for arm64 ubuntu
- Support for reading xml and protobuf byte streams
<<<<<<< HEAD
- Adjustable zorder for dynamic obstacle & lanelet visualization
=======
- Support for numpy `>=2.0`
>>>>>>> 11ca9cfd

### Fixed
- AreaBorder can have multiple adjacent lanelets
- Performance regression for occupancy_set lookups in TrajectoryPrediction
- Matplotlib `>=3.9.0` support

## [2024.1] - 2024-03-21

### Added
- Country-independent traffic sign enum
- Missing country-specific max speed sign IDs
- Automatically generated TrafficSignIDCountries enum for importing in other scripts
- GroundTruthPredictor class to use stored trajectories as prediction
- Function to append a state to a trajectory

### Fixed
- Typo: `TrafficSigInterpreter` → `TrafficSignInterpreter`
- Typo EMERGENCY_STOP traffic sign enum name
- Activation condition for drawing occupancies
- Traffic sign with first occurrence set to None can be hashed
- Traffic light can be plotted without a TrafficLightCycle

### Changed
- Optimization-based planner tutorial now uses planner and predictor interfaces
- Simplified traffic sign matching in FileReader
- The occupancy set, initial time step, and final time step are now computed properties of TrajectoryPrediction
- Trajectory now allows direct access to the state list
- Drawing occupancies by default false
- Improved visual appearance of notebooks

### Removed
- Setters for initial and final time step in predictions
- Setter for occupancy_set in TrajectoryPrediction

## [2023.4] - 2023-12-19

### Added
- Function to convert 3D scenarios to 2D scenarios
- Support for Python 3.12
- Function to retrieve all lanelets referencing a given traffic sign/light
- New line marking types
- Traffic light shape

### Fixed
- Conversion to initial state in function create_dynamic_obstacle of solution object

### Changed
- Traffic signs for Zamunda now use images of German traffic signs
- Code formatting (flake8, black, isort)

### Removed
- Images for Zamunda traffic signs
- Function commonorad.common.util.interpolate_angle

## [2023.3] - 2023-09-18

### Added
- Type information for lanelet init function
- Dynamic obstacles can now store a history of their states
- Function to update the initial state of a dynamic obstacle while storing the previous state in the history
- Function to update behavior predictions of dynamic obstacles
- Function to find lanelet predecessors in range to lanelet network
- Function to compute all predecessor lanelets starting from a provided lanelet and merge them to a single lanelet for each route.
- Documentation for renderers (including video creation)
- Abstract interfaces for motion planner and prediction for usage in other tools
- New ExtendedPMState to support states with position, velocity, orientation, and acceleration
- Orientation property to PMState
- Hash and equality functions for area

### Fixed
- Function create_from_lanelet_network deletes references to removed lanelets
- Write environment time to XML in correct format
- Failing visualization of lanelets, stop lines, traffic signs, and traffic lights with z-coordinate
- Traffic lights now correctly change size in interactive matplotlib plots (only affected matplotlib>=3.7)
- Considering state attributes not part of dataclass definition in state to state conversion
- Enforce InitialState class for initial state property of dynamic obstacle
- Hash function of obstacle

### Changed
- Cleanup lanelet, traffic sign, and traffic light references in function create_from_lanelet_list by default
- Equality checks of scenario elements no longer emit a warning on inequality (except if the elements are of different types)

### Removed
- Duplicated initial_state property of dynamic obstacle

## [2023.2] - 2023-06-26

### Added
- Area for modelling drivable areas which cannot be represented by lanelets
- New weather and time of day options
- Allow file reader to determine format based on suffix 

### Fixed

- Visualization of all traffic signs by setting `show_traffic_signs = None` in draw parameters
- Validity functions to support z-axis
- Unreferenced traffic signs for lanelet networks filtered by lanelet type

### Changed

- Visualization of direction arrow of narrow lanelets
- Traffic light cycle optional
- Traffic light in separate python file
- Allow file reader to determine format based on suffix 
- Broaden types allowed as file names 
- Open files safely by using a context manager 
- Use correct suffix when inferring filename from scenario id

### Removed

- function get_default_cycle for traffic lights
- support for Python 3.7

## [2023.1] - 2023-03-05

### Added
- Support for shapely>=2.0.0

### Fixed

- Writing scenarios without location to protobuf
- Dashed lanelet boundaries with fixed dash position
- Default plot limits for focused obstacle
- Use dt from scenario as default for video creation
- Apply axis visible-option also for video creation
- Protobuf FileReader marking road network related IDs as used
- State attribute comparison

### Changed

- Name of SIDEWALK and BUSLANE traffic signs to PEDESTRIAN_SIDEWALK and BUS_LANE
- Packaging and dependency management using poetry

## [2022.3] - 2022-11-16

### Added

- Drawing parameters as dataclasses (support for context help)
- Documentation for drawing parameters
- Support for Python 3.11
- Function to convert a state into a 1D-numpy array
- Progress bar for video creation
- Callback for modifying axes during plotting a video

### Changed

- Name of position in lateral and longitudinal state

### Removed

- ParamServer and dictionary specification of drawing parameters

### Fixed

- Failing visualization of a trajectory at it's initial time step
- Broken lanelet visualization with matplotlib >3.5

## [2022.2] - 2022-09-03

### Added

- Function for getting lanelet orientation closest to a given position
- Function for getting most likely lanelet given an obstacle state
- Function for erasing lanelet network from scenario
- Function for replacing lanelet network of a scenario with new one
- Support for Protobuf format
- Predefined classes for specific states, point-mass model, kinematic single-track model, etc.
- Function for computing shape group occupancy from state
- Support for kinematic single-track model with one on-axle trailer
- Three new lanelet types: parking, border, and restricted

### Changed

- Move tests, tutorial, and documentation folder to root directory
- State classes in separate Python file

### Removed
- setter method for lanelet network in scenario class

### Fixed

- Default constructor for ScenarioID produces invalid Benchmark ID
- Changeable state list leads to inconsistent final time step of trajectory
- Various small bug fixes


## [2022.1] - 2022-04-05

### Added

- Video creation with custom draw parameters
- Obstacle icon with custom color

### Changed

- Remove support for Python 3.6

### Fixed

- Side-effect circle and rectangle init functions
- Parsing solution files with old time format
- Invalid lanelet occupancy computation using buffered polygons
- Various small bug fixes

## [2021.4] - 2021-12-21

### Added

- Polyline utility functions, e.g., resampling, path length, orientation, curvature, intersection
- `__eq__` and `__hash__` functions for LaneletNetwork and related classes (e.g., traffic sign, traffic light, stop
  line, etc.)
- Compatibility for Shapely 2.0
- New traffic signs for Germany

### Changed

- License switched to BSD-3
- Date in solution file now stored in the dateTime format (`%Y-%m-%dT%H:%M:%S`)

### Fixed

- Various small bug fixes

## [2021.3] - 2021-09-21

### Added

- Spatial indexing via STRTree in LaneletNetwork for faster computation of lanelet queries via positions or shapes

### Changed
- The function LaneletNetwork.create_from_lanelet_network accepts now a shape 
and set of lanelet types which should be excluded
- Shapely polygon for lanelets is created by default
- Function convert_to_polygon() within Lanelet class is deprecated 
and will be removed in the next release

### Fixed
- Various small bug fixes


## [2021.2] - 2021-07-01
### Added
- Parameter `draw_params={"focus_obstacle_id": obstacle_id}` focuses the plot or video on a dynamic_obstacle
- About 150 new traffic signs from Germany, Spain, and US added
- added new cost function TR1 to SolutionWriter

### Fixed
- Various small bug fixes


## [2021.1] - 2021-04-23
### Added
- Support for over 50 new traffic signs from Germany
- Support of phantom obstacles
- New visualization module which supports MVC pattern
- Functions for adding and removing traffic signs, traffic lights, and intersections from a scenario or lanelet network
- New icon visualization interface and new icons for bus, truck, and bicycle (developed by Simon Sagmeister - TUM FTM)

### Changed
- Scaling of traffic signs is coupled with the zoom level

### Fixed
- Various small bug fixes


## [2020.3] - 2020-10-30
### Added
- Support of environment obstacles, e.g. buildings
- Several new traffic signs
- New ScenarioID class for the representation of benchmarks
- New line marking types *unknown* and *no_marking*
- Crossings for intersections

### Changed
The creation of lanelet assignments for obstacles is now optional. This decreases the loading time of scenarios.
The lanelet assignment can still be performed manually after loading a scenario.

### Fixed
- Docstrings for properties
- Autoscaling visualization when plotting trajectories.
- Function *generate_object_id* works now if no element has been added before and reserves ID if object 
will be added later
- Runtime warning during calls to find_lanelet_by_position
- Various small bug fixes


## [2020.2] - 2020-04-14
### Changed
- Traffic signs are not visualized by default

### Added
- new tags for compatibility with 2018b XML format
- new lanelet types: unknown and interstate

### Fixed
- Various small bug fixes


## [2020.1] - 2020-04-08
### Added
- Support of 2020a Scenarios with TrafficLights, TrafficSigns, and Intersection objects
- SignalStates store information on turn lights, horn, hazard lights, and blue lights of DynamicObstacles
- New Solution object simplifies creating solution xml files and automatically checks the validity of benchmark IDs
- GeoTransformation object stores location and transformation information for lanelet networks extracted 
from the real world

###Changed
- SolutionReader can now read solution files generated by the CommonRoadSolutionReader
- CommonRoadSolutionWriter can directly write computation times and the CPU model into the solution file
- Visualization is improved and now supports legends

### Fixed
- Various small bug fixes

### Removed 
- The old commonroad.common.solution_writer.CommonRoadSolutionWriter is deprecated and replaced by 
commonroad.common.solution.CommonRoadSolutionWriter


## [2019.2] - 2019-06-27
### Changed
- Increased decimal precision of file writer
when lanelets join into or split from other lanelets
- Minimum of 3 points per lanelet border are required

### Fixed
- File writer writes goal lanes correctly
- LaneletNetwork/find_lanelet_by_id returns None instead of an error if it's not contained in network


## [2019.1] - 2019-05-21
### Added
- Initial version
<|MERGE_RESOLUTION|>--- conflicted
+++ resolved
@@ -6,11 +6,8 @@
 - Github actions for ubuntu, windows, and macOS
 - Gitlab runner for arm64 ubuntu
 - Support for reading xml and protobuf byte streams
-<<<<<<< HEAD
+- Support for numpy `>=2.0`
 - Adjustable zorder for dynamic obstacle & lanelet visualization
-=======
-- Support for numpy `>=2.0`
->>>>>>> 11ca9cfd
 
 ### Fixed
 - AreaBorder can have multiple adjacent lanelets
