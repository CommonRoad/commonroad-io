--- conflicted
+++ resolved
@@ -1,10 +1,6 @@
 # Changelog
 
-<<<<<<< HEAD
-## [2023.2] - 2023-04-XX
-=======
 ## [2023.2] - 2023-06-26
->>>>>>> d6f560ec
 
 ### Added
 - Area for modelling drivable areas which cannot be represented by lanelets
