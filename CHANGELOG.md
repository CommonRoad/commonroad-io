# Changelog

<<<<<<< HEAD
## [2024.2] - 2024-03-XX

### Added
- Support for CommonRoad format 2024a
- CommonRoad documentation source files

### Changed
- Consolidated 2024a CommonRoad FileReader classes into a single class

### Removed
- Writing 2020a XML and Protobuf scenarios
- Reading 2020a Protobuf scenarios
=======
## [2024.2] - 2024-06-XX

### Fixed
- AreaBorder can have multiple adjacent lanelets
- Performance regression for occupancy_set lookups in TrajectoryPrediction
>>>>>>> 4b5d4042

## [2024.1] - 2024-03-21

### Added
- Country-independent traffic sign enum
- Missing country-specific max speed sign IDs
- Automatically generated TrafficSignIDCountries enum for importing in other scripts
- GroundTruthPredictor class to use stored trajectories as prediction
- Function to append a state to a trajectory

### Fixed
- Typo: `TrafficSigInterpreter` → `TrafficSignInterpreter`
- Typo EMERGENCY_STOP traffic sign enum name
- Activation condition for drawing occupancies
- Traffic sign with first occurrence set to None can be hashed
- Traffic light can be plotted without a TrafficLightCycle

### Changed
- Optimization-based planner tutorial now uses planner and predictor interfaces
- Simplified traffic sign matching in FileReader
- The occupancy set, initial time step, and final time step are now computed properties of TrajectoryPrediction
- Trajectory now allows direct access to the state list
- Drawing occupancies by default false
- Improved visual appearance of notebooks

### Removed
- Setters for initial and final time step in predictions
- Setter for occupancy_set in TrajectoryPrediction

## [2023.4] - 2023-12-19

### Added
- Function to convert 3D scenarios to 2D scenarios
- Support for Python 3.12
- Function to retrieve all lanelets referencing a given traffic sign/light
- New line marking types
- Traffic light shape

### Fixed
- Conversion to initial state in function create_dynamic_obstacle of solution object

### Changed
- Traffic signs for Zamunda now use images of German traffic signs
- Code formatting (flake8, black, isort)

### Removed
- Images for Zamunda traffic signs
- Function commonorad.common.util.interpolate_angle

## [2023.3] - 2023-09-18

### Added
- Type information for lanelet init function
- Dynamic obstacles can now store a history of their states
- Function to update the initial state of a dynamic obstacle while storing the previous state in the history
- Function to update behavior predictions of dynamic obstacles
- Function to find lanelet predecessors in range to lanelet network
- Function to compute all predecessor lanelets starting from a provided lanelet and merge them to a single lanelet for each route.
- Documentation for renderers (including video creation)
- Abstract interfaces for motion planner and prediction for usage in other tools
- New ExtendedPMState to support states with position, velocity, orientation, and acceleration
- Orientation property to PMState
- Hash and equality functions for area

### Fixed
- Function create_from_lanelet_network deletes references to removed lanelets
- Write environment time to XML in correct format
- Failing visualization of lanelets, stop lines, traffic signs, and traffic lights with z-coordinate
- Traffic lights now correctly change size in interactive matplotlib plots (only affected matplotlib>=3.7)
- Considering state attributes not part of dataclass definition in state to state conversion
- Enforce InitialState class for initial state property of dynamic obstacle
- Hash function of obstacle

### Changed
- Cleanup lanelet, traffic sign, and traffic light references in function create_from_lanelet_list by default
- Equality checks of scenario elements no longer emit a warning on inequality (except if the elements are of different types)

### Removed
- Duplicated initial_state property of dynamic obstacle

## [2023.2] - 2023-06-26

### Added
- Area for modelling drivable areas which cannot be represented by lanelets
- New weather and time of day options
- Allow file reader to determine format based on suffix 

### Fixed

- Visualization of all traffic signs by setting `show_traffic_signs = None` in draw parameters
- Validity functions to support z-axis
- Unreferenced traffic signs for lanelet networks filtered by lanelet type

### Changed

- Visualization of direction arrow of narrow lanelets
- Traffic light cycle optional
- Traffic light in separate python file
- Allow file reader to determine format based on suffix 
- Broaden types allowed as file names 
- Open files safely by using a context manager 
- Use correct suffix when inferring filename from scenario id

### Removed

- function get_default_cycle for traffic lights
- support for Python 3.7

## [2023.1] - 2023-03-05

### Added
- Support for shapely>=2.0.0

### Fixed

- Writing scenarios without location to protobuf
- Dashed lanelet boundaries with fixed dash position
- Default plot limits for focused obstacle
- Use dt from scenario as default for video creation
- Apply axis visible-option also for video creation
- Protobuf FileReader marking road network related IDs as used
- State attribute comparison

### Changed

- Name of SIDEWALK and BUSLANE traffic signs to PEDESTRIAN_SIDEWALK and BUS_LANE
- Packaging and dependency management using poetry

## [2022.3] - 2022-11-16

### Added

- Drawing parameters as dataclasses (support for context help)
- Documentation for drawing parameters
- Support for Python 3.11
- Function to convert a state into a 1D-numpy array
- Progress bar for video creation
- Callback for modifying axes during plotting a video

### Changed

- Name of position in lateral and longitudinal state

### Removed

- ParamServer and dictionary specification of drawing parameters

### Fixed

- Failing visualization of a trajectory at it's initial time step
- Broken lanelet visualization with matplotlib >3.5

## [2022.2] - 2022-09-03

### Added

- Function for getting lanelet orientation closest to a given position
- Function for getting most likely lanelet given an obstacle state
- Function for erasing lanelet network from scenario
- Function for replacing lanelet network of a scenario with new one
- Support for Protobuf format
- Predefined classes for specific states, point-mass model, kinematic single-track model, etc.
- Function for computing shape group occupancy from state
- Support for kinematic single-track model with one on-axle trailer
- Three new lanelet types: parking, border, and restricted

### Changed

- Move tests, tutorial, and documentation folder to root directory
- State classes in separate Python file

### Removed
- setter method for lanelet network in scenario class

### Fixed

- Default constructor for ScenarioID produces invalid Benchmark ID
- Changeable state list leads to inconsistent final time step of trajectory
- Various small bug fixes


## [2022.1] - 2022-04-05

### Added

- Video creation with custom draw parameters
- Obstacle icon with custom color

### Changed

- Remove support for Python 3.6

### Fixed

- Side-effect circle and rectangle init functions
- Parsing solution files with old time format
- Invalid lanelet occupancy computation using buffered polygons
- Various small bug fixes

## [2021.4] - 2021-12-21

### Added

- Polyline utility functions, e.g., resampling, path length, orientation, curvature, intersection
- `__eq__` and `__hash__` functions for LaneletNetwork and related classes (e.g., traffic sign, traffic light, stop
  line, etc.)
- Compatibility for Shapely 2.0
- New traffic signs for Germany

### Changed

- License switched to BSD-3
- Date in solution file now stored in the dateTime format (`%Y-%m-%dT%H:%M:%S`)

### Fixed

- Various small bug fixes

## [2021.3] - 2021-09-21

### Added

- Spatial indexing via STRTree in LaneletNetwork for faster computation of lanelet queries via positions or shapes

### Changed
- The function LaneletNetwork.create_from_lanelet_network accepts now a shape 
and set of lanelet types which should be excluded
- Shapely polygon for lanelets is created by default
- Function convert_to_polygon() within Lanelet class is deprecated 
and will be removed in the next release

### Fixed
- Various small bug fixes


## [2021.2] - 2021-07-01
### Added
- Parameter `draw_params={"focus_obstacle_id": obstacle_id}` focuses the plot or video on a dynamic_obstacle
- About 150 new traffic signs from Germany, Spain, and US added
- added new cost function TR1 to SolutionWriter

### Fixed
- Various small bug fixes


## [2021.1] - 2021-04-23
### Added
- Support for over 50 new traffic signs from Germany
- Support of phantom obstacles
- New visualization module which supports MVC pattern
- Functions for adding and removing traffic signs, traffic lights, and intersections from a scenario or lanelet network
- New icon visualization interface and new icons for bus, truck, and bicycle (developed by Simon Sagmeister - TUM FTM)

### Changed
- Scaling of traffic signs is coupled with the zoom level

### Fixed
- Various small bug fixes


## [2020.3] - 2020-10-30
### Added
- Support of environment obstacles, e.g. buildings
- Several new traffic signs
- New ScenarioID class for the representation of benchmarks
- New line marking types *unknown* and *no_marking*
- Crossings for intersections

### Changed
The creation of lanelet assignments for obstacles is now optional. This decreases the loading time of scenarios.
The lanelet assignment can still be performed manually after loading a scenario.

### Fixed
- Docstrings for properties
- Autoscaling visualization when plotting trajectories.
- Function *generate_object_id* works now if no element has been added before and reserves ID if object 
will be added later
- Runtime warning during calls to find_lanelet_by_position
- Various small bug fixes


## [2020.2] - 2020-04-14
### Changed
- Traffic signs are not visualized by default

### Added
- new tags for compatibility with 2018b XML format
- new lanelet types: unknown and interstate

### Fixed
- Various small bug fixes


## [2020.1] - 2020-04-08
### Added
- Support of 2020a Scenarios with TrafficLights, TrafficSigns, and Intersection objects
- SignalStates store information on turn lights, horn, hazard lights, and blue lights of DynamicObstacles
- New Solution object simplifies creating solution xml files and automatically checks the validity of benchmark IDs
- GeoTransformation object stores location and transformation information for lanelet networks extracted 
from the real world

###Changed
- SolutionReader can now read solution files generated by the CommonRoadSolutionReader
- CommonRoadSolutionWriter can directly write computation times and the CPU model into the solution file
- Visualization is improved and now supports legends

### Fixed
- Various small bug fixes

### Removed 
- The old commonroad.common.solution_writer.CommonRoadSolutionWriter is deprecated and replaced by 
commonroad.common.solution.CommonRoadSolutionWriter


## [2019.2] - 2019-06-27
### Changed
- Increased decimal precision of file writer
when lanelets join into or split from other lanelets
- Minimum of 3 points per lanelet border are required

### Fixed
- File writer writes goal lanes correctly
- LaneletNetwork/find_lanelet_by_id returns None instead of an error if it's not contained in network


## [2019.1] - 2019-05-21
### Added
- Initial version
<|MERGE_RESOLUTION|>--- conflicted
+++ resolved
@@ -1,7 +1,6 @@
 # Changelog
 
-<<<<<<< HEAD
-## [2024.2] - 2024-03-XX
+## [2024.3] - 2024-03-XX
 
 ### Added
 - Support for CommonRoad format 2024a
@@ -13,13 +12,12 @@
 ### Removed
 - Writing 2020a XML and Protobuf scenarios
 - Reading 2020a Protobuf scenarios
-=======
+
 ## [2024.2] - 2024-06-XX
 
 ### Fixed
 - AreaBorder can have multiple adjacent lanelets
 - Performance regression for occupancy_set lookups in TrajectoryPrediction
->>>>>>> 4b5d4042
 
 ## [2024.1] - 2024-03-21
 
