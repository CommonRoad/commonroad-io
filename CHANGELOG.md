--- conflicted
+++ resolved
@@ -1,6 +1,5 @@
 # Changelog
 
-<<<<<<< HEAD
 ## [2024.2] - 2024-03-XX
 
 ### Added
@@ -14,11 +13,8 @@
 - Writing 2020a XML and Protobuf scenarios
 - Reading 2020a Protobuf scenarios
 
-## [2024.1] - 2024-03-XX
-=======
 ## [2024.1] - 2024-03-21
 
->>>>>>> edb2a90f
 ### Added
 - Country-independent traffic sign enum
 - Missing country-specific max speed sign IDs
