# Changelog

<<<<<<< HEAD
## [2024.3] - 2024-03-XX

### Added
- Support for CommonRoad format 2024a
- CommonRoad documentation source files

### Changed
- Consolidated 2024a CommonRoad FileReader classes into a single class

### Removed
- Writing 2020a XML and Protobuf scenarios
- Reading 2020a Protobuf scenarios

## [2024.2] - 2024-06-XX
=======
## [2024.2] - 2024-07-22

### Added
- Github actions for ubuntu, windows, and macOS
- Gitlab runner for arm64 ubuntu
- Support for reading xml and protobuf byte streams
- Support for numpy `>=2.0`
- Adjustable zorder for dynamic obstacle & lanelet visualization
>>>>>>> f8e6026a

### Fixed
- AreaBorder can have multiple adjacent lanelets
- Performance regression for occupancy_set lookups in TrajectoryPrediction
- Matplotlib `>=3.9.0` support

### Removed
- Support for Python 3.8

## [2024.1] - 2024-03-21

### Added
- Country-independent traffic sign enum
- Missing country-specific max speed sign IDs
- Automatically generated TrafficSignIDCountries enum for importing in other scripts
- GroundTruthPredictor class to use stored trajectories as prediction
- Function to append a state to a trajectory

### Fixed
- Typo: `TrafficSigInterpreter` → `TrafficSignInterpreter`
- Typo EMERGENCY_STOP traffic sign enum name
- Activation condition for drawing occupancies
- Traffic sign with first occurrence set to None can be hashed
- Traffic light can be plotted without a TrafficLightCycle

### Changed
- Optimization-based planner tutorial now uses planner and predictor interfaces
- Simplified traffic sign matching in FileReader
- The occupancy set, initial time step, and final time step are now computed properties of TrajectoryPrediction
- Trajectory now allows direct access to the state list
- Drawing occupancies by default false
- Improved visual appearance of notebooks

### Removed
- Setters for initial and final time step in predictions
- Setter for occupancy_set in TrajectoryPrediction

## [2023.4] - 2023-12-19

### Added
- Function to convert 3D scenarios to 2D scenarios
- Support for Python 3.12
- Function to retrieve all lanelets referencing a given traffic sign/light
- New line marking types
- Traffic light shape

### Fixed
- Conversion to initial state in function create_dynamic_obstacle of solution object

### Changed
- Traffic signs for Zamunda now use images of German traffic signs
- Code formatting (flake8, black, isort)

### Removed
- Images for Zamunda traffic signs
- Function commonorad.common.util.interpolate_angle

## [2023.3] - 2023-09-18

### Added
- Type information for lanelet init function
- Dynamic obstacles can now store a history of their states
- Function to update the initial state of a dynamic obstacle while storing the previous state in the history
- Function to update behavior predictions of dynamic obstacles
- Function to find lanelet predecessors in range to lanelet network
- Function to compute all predecessor lanelets starting from a provided lanelet and merge them to a single lanelet for each route.
- Documentation for renderers (including video creation)
- Abstract interfaces for motion planner and prediction for usage in other tools
- New ExtendedPMState to support states with position, velocity, orientation, and acceleration
- Orientation property to PMState
- Hash and equality functions for area

### Fixed
- Function create_from_lanelet_network deletes references to removed lanelets
- Write environment time to XML in correct format
- Failing visualization of lanelets, stop lines, traffic signs, and traffic lights with z-coordinate
- Traffic lights now correctly change size in interactive matplotlib plots (only affected matplotlib>=3.7)
- Considering state attributes not part of dataclass definition in state to state conversion
- Enforce InitialState class for initial state property of dynamic obstacle
- Hash function of obstacle

### Changed
- Cleanup lanelet, traffic sign, and traffic light references in function create_from_lanelet_list by default
- Equality checks of scenario elements no longer emit a warning on inequality (except if the elements are of different types)

### Removed
- Duplicated initial_state property of dynamic obstacle

## [2023.2] - 2023-06-26

### Added
- Area for modelling drivable areas which cannot be represented by lanelets
- New weather and time of day options
- Allow file reader to determine format based on suffix 

### Fixed

- Visualization of all traffic signs by setting `show_traffic_signs = None` in draw parameters
- Validity functions to support z-axis
- Unreferenced traffic signs for lanelet networks filtered by lanelet type

### Changed

- Visualization of direction arrow of narrow lanelets
- Traffic light cycle optional
- Traffic light in separate python file
- Allow file reader to determine format based on suffix 
- Broaden types allowed as file names 
- Open files safely by using a context manager 
- Use correct suffix when inferring filename from scenario id

### Removed

- function get_default_cycle for traffic lights
- support for Python 3.7

## [2023.1] - 2023-03-05

### Added
- Support for shapely>=2.0.0

### Fixed

- Writing scenarios without location to protobuf
- Dashed lanelet boundaries with fixed dash position
- Default plot limits for focused obstacle
- Use dt from scenario as default for video creation
- Apply axis visible-option also for video creation
- Protobuf FileReader marking road network related IDs as used
- State attribute comparison

### Changed

- Name of SIDEWALK and BUSLANE traffic signs to PEDESTRIAN_SIDEWALK and BUS_LANE
- Packaging and dependency management using poetry

## [2022.3] - 2022-11-16

### Added

- Drawing parameters as dataclasses (support for context help)
- Documentation for drawing parameters
- Support for Python 3.11
- Function to convert a state into a 1D-numpy array
- Progress bar for video creation
- Callback for modifying axes during plotting a video

### Changed

- Name of position in lateral and longitudinal state

### Removed

- ParamServer and dictionary specification of drawing parameters

### Fixed

- Failing visualization of a trajectory at it's initial time step
- Broken lanelet visualization with matplotlib >3.5

## [2022.2] - 2022-09-03

### Added

- Function for getting lanelet orientation closest to a given position
- Function for getting most likely lanelet given an obstacle state
- Function for erasing lanelet network from scenario
- Function for replacing lanelet network of a scenario with new one
- Support for Protobuf format
- Predefined classes for specific states, point-mass model, kinematic single-track model, etc.
- Function for computing shape group occupancy from state
- Support for kinematic single-track model with one on-axle trailer
- Three new lanelet types: parking, border, and restricted

### Changed

- Move tests, tutorial, and documentation folder to root directory
- State classes in separate Python file

### Removed
- setter method for lanelet network in scenario class

### Fixed

- Default constructor for ScenarioID produces invalid Benchmark ID
- Changeable state list leads to inconsistent final time step of trajectory
- Various small bug fixes


## [2022.1] - 2022-04-05

### Added

- Video creation with custom draw parameters
- Obstacle icon with custom color

### Changed

- Remove support for Python 3.6

### Fixed

- Side-effect circle and rectangle init functions
- Parsing solution files with old time format
- Invalid lanelet occupancy computation using buffered polygons
- Various small bug fixes

## [2021.4] - 2021-12-21

### Added

- Polyline utility functions, e.g., resampling, path length, orientation, curvature, intersection
- `__eq__` and `__hash__` functions for LaneletNetwork and related classes (e.g., traffic sign, traffic light, stop
  line, etc.)
- Compatibility for Shapely 2.0
- New traffic signs for Germany

### Changed

- License switched to BSD-3
- Date in solution file now stored in the dateTime format (`%Y-%m-%dT%H:%M:%S`)

### Fixed

- Various small bug fixes

## [2021.3] - 2021-09-21

### Added

- Spatial indexing via STRTree in LaneletNetwork for faster computation of lanelet queries via positions or shapes

### Changed
- The function LaneletNetwork.create_from_lanelet_network accepts now a shape 
and set of lanelet types which should be excluded
- Shapely polygon for lanelets is created by default
- Function convert_to_polygon() within Lanelet class is deprecated 
and will be removed in the next release

### Fixed
- Various small bug fixes


## [2021.2] - 2021-07-01
### Added
- Parameter `draw_params={"focus_obstacle_id": obstacle_id}` focuses the plot or video on a dynamic_obstacle
- About 150 new traffic signs from Germany, Spain, and US added
- added new cost function TR1 to SolutionWriter

### Fixed
- Various small bug fixes


## [2021.1] - 2021-04-23
### Added
- Support for over 50 new traffic signs from Germany
- Support of phantom obstacles
- New visualization module which supports MVC pattern
- Functions for adding and removing traffic signs, traffic lights, and intersections from a scenario or lanelet network
- New icon visualization interface and new icons for bus, truck, and bicycle (developed by Simon Sagmeister - TUM FTM)

### Changed
- Scaling of traffic signs is coupled with the zoom level

### Fixed
- Various small bug fixes


## [2020.3] - 2020-10-30
### Added
- Support of environment obstacles, e.g. buildings
- Several new traffic signs
- New ScenarioID class for the representation of benchmarks
- New line marking types *unknown* and *no_marking*
- Crossings for intersections

### Changed
The creation of lanelet assignments for obstacles is now optional. This decreases the loading time of scenarios.
The lanelet assignment can still be performed manually after loading a scenario.

### Fixed
- Docstrings for properties
- Autoscaling visualization when plotting trajectories.
- Function *generate_object_id* works now if no element has been added before and reserves ID if object 
will be added later
- Runtime warning during calls to find_lanelet_by_position
- Various small bug fixes


## [2020.2] - 2020-04-14
### Changed
- Traffic signs are not visualized by default

### Added
- new tags for compatibility with 2018b XML format
- new lanelet types: unknown and interstate

### Fixed
- Various small bug fixes


## [2020.1] - 2020-04-08
### Added
- Support of 2020a Scenarios with TrafficLights, TrafficSigns, and Intersection objects
- SignalStates store information on turn lights, horn, hazard lights, and blue lights of DynamicObstacles
- New Solution object simplifies creating solution xml files and automatically checks the validity of benchmark IDs
- GeoTransformation object stores location and transformation information for lanelet networks extracted 
from the real world

###Changed
- SolutionReader can now read solution files generated by the CommonRoadSolutionReader
- CommonRoadSolutionWriter can directly write computation times and the CPU model into the solution file
- Visualization is improved and now supports legends

### Fixed
- Various small bug fixes

### Removed 
- The old commonroad.common.solution_writer.CommonRoadSolutionWriter is deprecated and replaced by 
commonroad.common.solution.CommonRoadSolutionWriter


## [2019.2] - 2019-06-27
### Changed
- Increased decimal precision of file writer
when lanelets join into or split from other lanelets
- Minimum of 3 points per lanelet border are required

### Fixed
- File writer writes goal lanes correctly
- LaneletNetwork/find_lanelet_by_id returns None instead of an error if it's not contained in network


## [2019.1] - 2019-05-21
### Added
- Initial version
<|MERGE_RESOLUTION|>--- conflicted
+++ resolved
@@ -1,7 +1,6 @@
 # Changelog
 
-<<<<<<< HEAD
-## [2024.3] - 2024-03-XX
+## [2024.X] - 2024-XX-XX
 
 ### Added
 - Support for CommonRoad format 2024a
@@ -14,8 +13,6 @@
 - Writing 2020a XML and Protobuf scenarios
 - Reading 2020a Protobuf scenarios
 
-## [2024.2] - 2024-06-XX
-=======
 ## [2024.2] - 2024-07-22
 
 ### Added
@@ -24,7 +21,6 @@
 - Support for reading xml and protobuf byte streams
 - Support for numpy `>=2.0`
 - Adjustable zorder for dynamic obstacle & lanelet visualization
->>>>>>> f8e6026a
 
 ### Fixed
 - AreaBorder can have multiple adjacent lanelets
