--- conflicted
+++ resolved
@@ -1,13 +1,10 @@
 # Changelog
 
 ## [2024.2] - 2024-07-XX
-<<<<<<< HEAD
 
 ### Added
 - Github actions for ubuntu, windows, and macOS
 - Gitlab runner for arm64 ubuntu
-=======
->>>>>>> d161b159
 
 ### Fixed
 - AreaBorder can have multiple adjacent lanelets
