--- conflicted
+++ resolved
@@ -1,7 +1,6 @@
 # Changelog
 
-## [2024.1] - 2024-03-XX
-<<<<<<< HEAD
+## [2024.2] - 2024-03-XX
 
 ### Added
 - Support for CommonRoad format 2024a
@@ -10,7 +9,8 @@
 ### Removed
 - Writing 2020a XML and Protobuf scenarios
 - Reading 2020a Protobuf scenarios
-=======
+
+## [2024.1] - 2024-03-XX
 ### Added
 - Country-independent traffic sign enum
 - Missing country-specific max speed sign IDs
@@ -28,7 +28,6 @@
 
 ### Changed
 - Simplified traffic sign matching in FileReader
->>>>>>> 17f998a3
 
 ## [2023.4] - 2023-12-19
 
