__author__ = "Sebastian Maierhofer"
__copyright__ = "TUM Cyber-Physical Systems Group"
__credits__ = ["CAR@TUM"]
__version__ = "2020.1"
__maintainer__ = "Sebastian Maierhofer"
__email__ = "commonroad-i06@in.tum.de"
__status__ = "Release"

import enum
from typing import List, Union
import numpy as np


TRAFFIC_SIGN_VALIDITY_START = {'MIN_SPEED', 'MAX_SPEED', 'NO_OVERTAKING_START', 'CITY_SIGN'}


@enum.unique
class SupportedTrafficSignCountry(enum.Enum):
    GERMANY = 'DEU'
    USA = "USA"
    CHINA = "CHN"
    SPAIN = "ESP"
    RUSSIA = "RUS"
    ZAMUNDA = "ZAM"  # default if


@enum.unique
class TrafficSignIDZamunda(enum.Enum):
    # default traffic sign IDs (similar to German IDs)
    MIN_SPEED = '275'
    MAX_SPEED = '274'
    NO_OVERTAKING_START = '276'
    TOWN_SIGN = '310'
    YIELD = '205'
    STOP = '206'
    PRIORITY = '306'
    RIGHT_OF_WAY = '301'
    GREEN_ARROW = '720'
    RIGHT_BEFORE_LEFT = '102'
    LEFT_TURNING_PRIORITY_WITH_OPPOSITE_RIGHT_YIELD = '1002-10'
    LEFT_TURNING_PRIORITY_WITH_OPPOSITE_YIELD = '1002-12'
    LEFT_TURNING_PRIORITY_WITH_RIGHT_YIELD = '1002-13'
    RIGHT_TURNING_PRIORITY_WITH_OPPOSITE_LEFT_YIELD = '1002-20'
    RIGHT_TURNING_PRIORITY_WITH_OPPOSITE_YIELD = '1002-22'
    RIGHT_TURNING_PRIORITY_WITH_LEFT_YIELD = '1002-23'
    LEFT_TRAFFIC_PRIORITY_WITH_STRAIGHT_RIGHT_YIELD = '1002-11'
    LEFT_TRAFFIC_PRIORITY_WITH_STRAIGHT_YIELD = '1002-14'
    RIGHT_TRAFFIC_PRIORITY_WITH_STRAIGHT_LEFT_YIELD = '1002-21'
    RIGHT_TRAFFIC_PRIORITY_WITH_STRAIGHT_YIELD = '1002-24'
    UNKNOWN = ''


@enum.unique
class TrafficSignIDGermany(enum.Enum):
    MIN_SPEED = '275'
    MAX_SPEED = '274'
    NO_OVERTAKING_START = '276'
    TOWN_SIGN = '310'
    YIELD = '205'
    STOP = '206'
    PRIORITY = '306'
    RIGHT_OF_WAY = '301'
    GREEN_ARROW = '720'
    RIGHT_BEFORE_LEFT = '102'
    LEFT_TURNING_PRIORITY_WITH_OPPOSITE_RIGHT_YIELD = '1002-10'
    LEFT_TURNING_PRIORITY_WITH_OPPOSITE_YIELD = '1002-12'
    LEFT_TURNING_PRIORITY_WITH_RIGHT_YIELD = '1002-13'
    RIGHT_TURNING_PRIORITY_WITH_OPPOSITE_LEFT_YIELD = '1002-20'
    RIGHT_TURNING_PRIORITY_WITH_OPPOSITE_YIELD = '1002-22'
    RIGHT_TURNING_PRIORITY_WITH_LEFT_YIELD = '1002-23'
    LEFT_TRAFFIC_PRIORITY_WITH_STRAIGHT_RIGHT_YIELD = '1002-11'
    LEFT_TRAFFIC_PRIORITY_WITH_STRAIGHT_YIELD = '1002-14'
    RIGHT_TRAFFIC_PRIORITY_WITH_STRAIGHT_LEFT_YIELD = '1002-21'
    RIGHT_TRAFFIC_PRIORITY_WITH_STRAIGHT_YIELD = '1002-24'
    UNKNOWN = ''


@enum.unique
class TrafficSignIDUsa(enum.Enum):
    MAX_SPEED = 'R2-1'
    UNKNOWN = ''


@enum.unique
class TrafficSignIDChina(enum.Enum):
    MAX_SPEED = '274'
    UNKNOWN = ''


@enum.unique
class TrafficSignIDSpain(enum.Enum):
    MAX_SPEED = '274'
    UNKNOWN = ''


@enum.unique
class TrafficSignIDRussia(enum.Enum):
    MAX_SPEED = '274'
    UNKNOWN = ''


@enum.unique
class TrafficLightDirection(enum.Enum):
    """
    Enum for all the possible directions for a traffic signal
    """
    RIGHT = "right"
    STRAIGHT = "straight"
    LEFT = "left"
    LEFT_STRAIGHT = "leftStraight"
    STRAIGHT_RIGHT = "straightRight"
    LEFT_RIGHT = "leftRight"
    ALL = "all"


@enum.unique
class TrafficLightState(enum.Enum):
    """
    Enum for the possible types of traffic light in signals
    """
    RED = "red"
    YELLOW = "yellow"
    RED_YELLOW = "redYellow"
    GREEN = "green"


class TrafficSignElement:
    """ Class to represent each traffic sign element"""
    def __init__(self, traffic_sign_element_id: Union[TrafficSignIDZamunda, TrafficSignIDUsa, TrafficSignIDSpain,
                                                      TrafficSignIDGermany, TrafficSignIDChina, TrafficSignIDRussia],
                 additional_values: List[str]):
        """
        :param traffic_sign_element_id: ID of traffic sign element (must be element of a traffic sign element enum)
        :param additional_values: list of additional values of a traffic sign element, e.g. velocity, time, city name
        """
        self._traffic_sign_element_id = traffic_sign_element_id
        self._additional_values = additional_values

    @property
    def traffic_sign_element_id(self) -> enum:
        return self._traffic_sign_element_id

    @property
    def additional_values(self) -> List[str]:
        return self._additional_values

    def __eq__(self, other: 'TrafficSignElement'):
        if self.traffic_sign_element_id == other.traffic_sign_element_id \
                and self.additional_values == other.additional_values:
            return True
        else:
            return False

    def __ne__(self, other):
        return not self.__eq__(other)

    def __hash__(self):
        return hash(str(self. _traffic_sign_element_id) + str(self.additional_values))

    def __str__(self):
        return f"Sign Element with id {self._traffic_sign_element_id} and values {self._additional_values} "

    def __repr__(self):
        return f"Sign Element with id {self._traffic_sign_element_id} and values {self._additional_values} "


class TrafficSign:
    """Class to represent traffic sign"""
    def __init__(self, traffic_sign_id: int, traffic_sign_elements: List[TrafficSignElement],
<<<<<<< HEAD
                 first_lanelet_occurrence: int, position: np.ndarray = None, virtual: bool = False):
=======
                 position: Union[None,np.ndarray] = None, virtual: bool = False):
>>>>>>> ad797bb6
        """
        :param traffic_sign_id: ID of traffic sign
        :param traffic_sign_elements: list of traffic sign elements
        :param first_lanelet_occurrence: lanelet ID where traffic sign first appears
        :param position: position of traffic sign
        :param virtual: boolean indicating if this traffic sign is also placed there in the real environment or it
        is added for other reasons (e.g., completeness of scenario)
        """
        self._traffic_sign_id = traffic_sign_id
        self._position = position
        self._traffic_sign_elements = traffic_sign_elements
        self._virtual = virtual
        self._first_lanelet_occurrence = first_lanelet_occurrence

    @property
    def traffic_sign_id(self) -> int:
        return self._traffic_sign_id

    @property
    def position(self) -> Union[None,np.ndarray]:
        return self._position

    @property
    def traffic_sign_elements(self) -> List[TrafficSignElement]:
        return self._traffic_sign_elements

    @property
    def virtual(self) -> bool:
        return self._virtual

    def __str__(self):
        return f"Sign At {self._position} with {self._traffic_sign_elements} "


class TrafficLightCycleElement:
    """Class to represent traffic light cycle"""
    def __init__(self, state: TrafficLightState, duration: int):
        """
        :param state: state of a traffic light cycle element
        :param duration: duration of traffic light cycle element
        """
        self._state = state
        self._duration = duration

    @property
    def state(self) -> TrafficLightState:
        return self._state

    @property
    def duration(self) -> int:
        return self._duration


class TrafficLight:
    """ Class to represent Traffic Light"""
    def __init__(self, traffic_light_id: int, cycle: List[TrafficLightCycleElement], time_offset: int = 0,
                 position: np.ndarray = None, direction: TrafficLightDirection = TrafficLightDirection.ALL,
                 active: bool = True):
        """
        :param traffic_light_id: ID of traffic light
        :param cycle: list of traffic light cycle elements
        :param time_offset: offset of traffic light cycle
        :param position: position of traffic light
        :param direction: driving directions for which the traffic light is valid
        :param active: boolean indicating if traffic light is currently active
        """
        self._traffic_light_id = traffic_light_id
        if len(cycle) == 0:
            self._cycle = get_default_cycle()
        else:
            self._cycle = cycle
        self._time_offset = time_offset
        self._position = position
        self._direction = direction
        self._active = active

    @property
    def traffic_light_id(self) -> int:
        return self._traffic_light_id

    @property
    def cycle(self) -> List[TrafficLightCycleElement]:
        return self._cycle

    def get_state_at_time_step(self, time_step: int) -> TrafficLightState:
        time_step_mod = ((time_step - self.time_offset) % (self.cycle_init_timesteps[-1] - self.time_offset))\
                        + self.time_offset
        i_cycle = np.argmax(time_step_mod < self.cycle_init_timesteps) - 1
        return self.cycle[i_cycle].state

    @property
    def cycle_init_timesteps(self):
        if not hasattr(self, '_cycle_init_timesteps'):
            durations = [cycle_el.duration for cycle_el in self._cycle]
            self._cycle_init_timesteps = np.cumsum(durations) + self.time_offset
            self._cycle_init_timesteps = np.insert(self._cycle_init_timesteps, 0, self.time_offset)
        return self._cycle_init_timesteps

    @property
    def time_offset(self) -> int:
        return self._time_offset

    @property
    def position(self) -> np.ndarray:
        return self._position

    @property
    def direction(self) -> TrafficLightDirection:
        return self._direction

    @property
    def active(self) -> bool:
        return self._active


def get_default_cycle():
    """
    Defines default cycle in case no cycle is provided

    _:returns traffic light cycle element
    """
    cycle = [(TrafficLightState.RED, 60),
             (TrafficLightState.RED_YELLOW, 10),
             (TrafficLightState.GREEN, 60),
             (TrafficLightState.YELLOW, 10)]
    cycle_element_list = [TrafficLightCycleElement(state[0], state[1]) for state in cycle]
    return cycle_element_list<|MERGE_RESOLUTION|>--- conflicted
+++ resolved
@@ -167,11 +167,7 @@
 class TrafficSign:
     """Class to represent traffic sign"""
     def __init__(self, traffic_sign_id: int, traffic_sign_elements: List[TrafficSignElement],
-<<<<<<< HEAD
-                 first_lanelet_occurrence: int, position: np.ndarray = None, virtual: bool = False):
-=======
-                 position: Union[None,np.ndarray] = None, virtual: bool = False):
->>>>>>> ad797bb6
+                 first_lanelet_occurrence: int, position: Union[None,np.ndarray] = None, virtual: bool = False):
         """
         :param traffic_sign_id: ID of traffic sign
         :param traffic_sign_elements: list of traffic sign elements
