import enum
import warnings
import numpy as np
from typing import Union, Set, List, Dict, Optional
from abc import abstractmethod


from commonroad.common.validity import is_valid_orientation, is_real_number_vector, is_real_number
from commonroad.geometry.shape import Shape, \
    Rectangle, \
    Circle, \
    Polygon, \
    occupancy_shape_from_state, \
    shape_group_occupancy_shape_from_state
from commonroad.prediction.prediction import Prediction, Occupancy, SetBasedPrediction, TrajectoryPrediction
from commonroad.scenario.state import TraceState, InitialState, State, SignalState, MetaInformationState
from commonroad.visualization.drawable import IDrawable
from commonroad.visualization.renderer import IRenderer
from commonroad.visualization.draw_params import OptionalSpecificOrAllDrawParams, PhantomObstacleParams, \
    EnvironmentObstacleParams, DynamicObstacleParams, StaticObstacleParams


@enum.unique
class ObstacleRole(enum.Enum):
    """ Enum containing all possible obstacle roles defined in CommonRoad."""
    STATIC = "static"
    DYNAMIC = "dynamic"
    ENVIRONMENT = "environment"
    Phantom = "phantom"


@enum.unique
class ObstacleType(enum.Enum):
    """ Enum containing all possible obstacle types defined in CommonRoad."""
    UNKNOWN = "unknown"
    CAR = "car"
    TRUCK = "truck"
    BUS = "bus"
    BICYCLE = "bicycle"
    PEDESTRIAN = "pedestrian"
    PRIORITY_VEHICLE = "priorityVehicle"
    PARKED_VEHICLE = "parkedVehicle"
    CONSTRUCTION_ZONE = "constructionZone"
    TRAIN = "train"
    ROAD_BOUNDARY = "roadBoundary"
    MOTORCYCLE = "motorcycle"
    TAXI = "taxi"
    BUILDING = "building"
    PILLAR = "pillar"
    MEDIAN_STRIP = "median_strip"


class Obstacle(IDrawable):
    """ Superclass for dynamic and static obstacles holding common properties
    defined in CommonRoad."""

    def __init__(self, obstacle_id: int, obstacle_role: ObstacleRole,
                 obstacle_type: ObstacleType, obstacle_shape: Shape,
                 initial_state: InitialState = None,
                 initial_center_lanelet_ids: Optional[Set[int]] = None,
                 initial_shape_lanelet_ids: Optional[Set[int]] = None,
                 initial_signal_state: Optional[SignalState] = None,
                 signal_series: Optional[List[SignalState]] = None):
        """
        :param obstacle_id: unique ID of the obstacle
        :param obstacle_role: obstacle role as defined in CommonRoad
        :param obstacle_type: obstacle type as defined in CommonRoad (e.g. PARKED_VEHICLE)
        :param obstacle_shape: occupied area of the obstacle
        :param initial_state: initial state of the obstacle
        :param initial_center_lanelet_ids: initial IDs of lanelets the obstacle center is on
        :param initial_shape_lanelet_ids: initial IDs of lanelets the obstacle shape is on
        :param initial_signal_state: initial signal state of obstacle
        :param signal_series: list of signal states over time
        """
        self._initial_occupancy_shape: Optional[Shape] = None
        self.obstacle_id: int = obstacle_id
        self.obstacle_role: ObstacleRole = obstacle_role
        self.obstacle_type: ObstacleType = obstacle_type
        self.obstacle_shape: Shape = obstacle_shape
        self.initial_state: InitialState = initial_state
        self.initial_center_lanelet_ids: Optional[Set[int]] = initial_center_lanelet_ids
        self.initial_shape_lanelet_ids: Optional[Set[int]] = initial_shape_lanelet_ids
        self.initial_signal_state: Optional[SignalState] = initial_signal_state
        self.signal_series: Optional[List[SignalState]] = signal_series

    def __eq__(self, other):
        if not isinstance(other, Obstacle):
            warnings.warn(f"Inequality between Obstacle {repr(self)} and different type {type(other)}")
            return False

        initial_center_lanelet_ids = list() if self._initial_center_lanelet_ids is None \
            else list(self._initial_center_lanelet_ids)
        initial_center_lanelet_ids_other = list() if other.initial_center_lanelet_ids is None \
            else list(other.initial_center_lanelet_ids)

        initial_shape_lanelet_ids = list() if self._initial_shape_lanelet_ids is None \
            else list(self._initial_shape_lanelet_ids)
        initial_shape_lanelet_ids_other = list() if other.initial_shape_lanelet_ids is None \
            else list(other.initial_shape_lanelet_ids)

        obstacle_eq = self._obstacle_id == other.obstacle_id and self._obstacle_role == other.obstacle_role and \
            self._obstacle_type == other.obstacle_type and self._obstacle_shape == other.obstacle_shape and \
            self._initial_state == other.initial_state and \
            initial_center_lanelet_ids == initial_center_lanelet_ids_other and \
            initial_shape_lanelet_ids == initial_shape_lanelet_ids_other and \
            self._initial_signal_state == other.initial_signal_state and self._signal_series == other.signal_series

        return obstacle_eq

    def __hash__(self):

        return hash((self._obstacle_id, self._obstacle_role, self._obstacle_type, self._obstacle_shape,
                     self._initial_state, frozenset(self.initial_center_lanelet_ids),
                     frozenset(self.initial_shape_lanelet_ids), self._initial_signal_state, tuple(self.signal_series)))

    @property
    def obstacle_id(self) -> int:
        """ Unique ID of the obstacle."""
        return self._obstacle_id

    @obstacle_id.setter
    def obstacle_id(self, obstacle_id: int):
        assert isinstance(obstacle_id, int), '<Obstacle/obstacle_id>: argument obstacle_id of wrong type.' \
                                             'Expected type: %s. Got type: %s.' % (int, type(obstacle_id))
        if not hasattr(self, '_obstacle_id'):
            self._obstacle_id = obstacle_id
        else:
            warnings.warn('<Obstacle/obstacle_id>: Obstacle ID is immutable.')

    @property
    def obstacle_role(self) -> ObstacleRole:
        """ Obstacle role as defined in CommonRoad."""
        return self._obstacle_role

    @obstacle_role.setter
    def obstacle_role(self, obstacle_role: ObstacleRole):
        assert isinstance(obstacle_role, ObstacleRole), '<Obstacle/obstacle_role>: argument obstacle_role of wrong ' \
                                                        'type. Expected type: %s. Got type: %s.' \
                                                        % (ObstacleRole, type(obstacle_role))
        if not hasattr(self, '_obstacle_role'):
            self._obstacle_role = obstacle_role
        else:
            warnings.warn('<Obstacle/obstacle_role>: Obstacle role is immutable.')

    @property
    def obstacle_type(self) -> ObstacleType:
        """ Obstacle type as defined in CommonRoad."""
        return self._obstacle_type

    @obstacle_type.setter
    def obstacle_type(self, obstacle_type: ObstacleType):
        assert isinstance(obstacle_type, ObstacleType), '<Obstacle/obstacle_type>: argument obstacle_type of wrong ' \
                                                        'type. Expected type: %s. Got type: %s.' \
                                                        % (ObstacleType, type(obstacle_type))
        if not hasattr(self, '_obstacle_type'):
            self._obstacle_type = obstacle_type
        else:
            warnings.warn('<Obstacle/obstacle_type>: Obstacle type is immutable.')

    @property
    def obstacle_shape(self) -> Union[Shape, Rectangle, Circle, Polygon]:
        """ Obstacle shape as defined in CommonRoad."""
        return self._obstacle_shape

    @obstacle_shape.setter
    def obstacle_shape(self, shape: Union[Shape, Rectangle, Circle, Polygon]):
        assert isinstance(shape,
                          (type(None), Shape)), '<Obstacle/obstacle_shape>: argument shape of wrong type. Expected ' \
                                                'type %s. Got type %s.' % (Shape, type(shape))

        if not hasattr(self, '_obstacle_shape'):
            self._obstacle_shape = shape
        else:
            warnings.warn('<Obstacle/obstacle_shape>: Obstacle shape is immutable.')

    @property
    def initial_state(self) -> InitialState:
        """ Initial state of the obstacle, e.g., obtained through sensor measurements."""
        return self._initial_state

    @initial_state.setter
    def initial_state(self, initial_state: InitialState):
        assert isinstance(initial_state, InitialState), (
                '<Obstacle/initial_state>: argument initial_state of wrong type. '
                'Expected types: %s. Got type: %s.' % (InitialState, type(initial_state)))
        self._initial_state = initial_state
        self._initial_occupancy_shape = occupancy_shape_from_state(self._obstacle_shape, initial_state)
        if not hasattr(self, 'wheelbase_lengths'):
            return
        shapes = self.obstacle_shape.shapes
        self._initial_occupancy_shape = shape_group_occupancy_shape_from_state(shapes, initial_state,
                                                                               self.wheelbase_lengths)

    @property
    def initial_center_lanelet_ids(self) -> Union[None, Set[int]]:
        """ Initial lanelets of obstacle center, e.g., obtained through localization."""
        return self._initial_center_lanelet_ids

    @initial_center_lanelet_ids.setter
    def initial_center_lanelet_ids(self, initial_center_lanelet_ids: Union[None, Set[int]]):
        assert isinstance(initial_center_lanelet_ids, (set, type(None))), \
            '<Obstacle/initial_center_lanelet_ids>: argument initial_lanelet_ids of wrong type. ' \
            'Expected types: %s, %s. Got type: %s.' % (set, type(None), type(initial_center_lanelet_ids))
        if initial_center_lanelet_ids is not None:
            for lanelet_id in initial_center_lanelet_ids:
                assert isinstance(lanelet_id, int), \
                    '<Obstacle/initial_center_lanelet_ids>: argument initial_lanelet of wrong type. ' \
                    'Expected types: %s. Got type: %s.' % (int, type(lanelet_id))
        self._initial_center_lanelet_ids = initial_center_lanelet_ids

    @property
    def initial_shape_lanelet_ids(self) -> Union[None, Set[int]]:
        """ Initial lanelets of obstacle shape, e.g., obtained through localization."""
        return self._initial_shape_lanelet_ids

    @initial_shape_lanelet_ids.setter
    def initial_shape_lanelet_ids(self, initial_shape_lanelet_ids: Union[None, Set[int]]):
        assert isinstance(initial_shape_lanelet_ids, (set, type(None))), \
            '<Obstacle/initial_shape_lanelet_ids>: argument initial_lanelet_ids of wrong type. ' \
            'Expected types: %s, %s. Got type: %s.' % (set, type(None), type(initial_shape_lanelet_ids))
        if initial_shape_lanelet_ids is not None:
            for lanelet_id in initial_shape_lanelet_ids:
                assert isinstance(lanelet_id, int), \
                    '<Obstacle/initial_shape_lanelet_ids>: argument initial_lanelet of wrong type. ' \
                    'Expected types: %s. Got type: %s.' % (int, type(lanelet_id))
        self._initial_shape_lanelet_ids = initial_shape_lanelet_ids

    @property
    def initial_signal_state(self) -> SignalState:
        """ Signal state as defined in CommonRoad."""
        return self._initial_signal_state

    @initial_signal_state.setter
    def initial_signal_state(self, initial_signal_state: SignalState):
        assert isinstance(initial_signal_state, (SignalState, type(None))), '<Obstacle/initial_signal_state>: ' \
                                                              'argument initial_signal_state of wrong ' \
                                                              'type. Expected types: %s, %s. Got type: %s.' \
                                                              % (SignalState, type(None), type(initial_signal_state))
        self._initial_signal_state = initial_signal_state

    @property
    def signal_series(self) -> List[SignalState]:
        """ Signal series as defined in CommonRoad."""
        return self._signal_series

    @signal_series.setter
    def signal_series(self, signal_series: List[SignalState]):
        assert isinstance(signal_series, (list, type(None))), '<Obstacle/initial_signal_state>: ' \
                                                              'argument initial_signal_state of wrong ' \
                                                              'type. Expected types: %s, %s. Got type: %s.' \
                                                              % (list, type(None), type(signal_series))
        self._signal_series = signal_series

    @abstractmethod
    def occupancy_at_time(self, time_step: int) -> Union[None, Occupancy]:
        pass

    @abstractmethod
    def state_at_time(self, time_step: int) -> Union[None, TraceState]:
        pass

    @abstractmethod
    def translate_rotate(self, translation: np.ndarray, angle: float):
        pass

    def signal_state_at_time_step(self, time_step: int) -> Union[SignalState, None]:
        """
        Extracts signal state at a time step

        :param time_step: time step of interest
        :returns: signal state or None if time step does not exist
        """
        if self.initial_signal_state is not None and time_step == self.initial_signal_state.time_step:
            return self.initial_signal_state
        elif self.signal_series is None:
            return None
        else:
            for state in self.signal_series:
                if state.time_step == time_step:
                    return state

        return None


class StaticObstacle(Obstacle):
    """ Class representing static obstacles as defined in CommonRoad."""

    def __init__(self, obstacle_id: int, obstacle_type: ObstacleType,
                 obstacle_shape: Shape, initial_state: InitialState,
                 initial_center_lanelet_ids: Union[None, Set[int]] = None,
                 initial_shape_lanelet_ids: Union[None, Set[int]] = None,
                 initial_signal_state: Union[None, SignalState] = None, signal_series: List[SignalState] = None):
        """
            :param obstacle_id: unique ID of the obstacle
            :param obstacle_type: type of obstacle (e.g. PARKED_VEHICLE)
            :param obstacle_shape: shape of the static obstacle
            :param initial_state: initial state of the static obstacle
            :param initial_center_lanelet_ids: initial IDs of lanelets the obstacle center is on
            :param initial_shape_lanelet_ids: initial IDs of lanelets the obstacle shape is on
            :param initial_signal_state: initial signal state of static obstacle
            :param signal_series: list of signal states over time
        """
        Obstacle.__init__(self, obstacle_id=obstacle_id, obstacle_role=ObstacleRole.STATIC,
                          obstacle_type=obstacle_type, obstacle_shape=obstacle_shape, initial_state=initial_state,
                          initial_center_lanelet_ids=initial_center_lanelet_ids,
                          initial_shape_lanelet_ids=initial_shape_lanelet_ids,
                          initial_signal_state=initial_signal_state, signal_series=signal_series)

    def __eq__(self, other):
        if not isinstance(other, StaticObstacle):
            warnings.warn(f"Inequality between StaticObstacle {repr(self)} and different type {type(other)}")
            return False

        return Obstacle.__eq__(self, other)

    def __hash__(self):
        return Obstacle.__hash__(self)

    def translate_rotate(self, translation: np.ndarray, angle: float):
        """ First translates the static obstacle, then rotates the static obstacle around the origin.

            :param translation: translation vector [x_off, y_off] in x- and y-direction
            :param angle: rotation angle in radian (counter-clockwise)
        """
        assert is_real_number_vector(translation, 2), '<StaticObstacle/translate_rotate>: argument translation is ' \
                                                      'not a vector of real numbers of length 2.'
        assert is_real_number(angle), '<StaticObstacle/translate_rotate>: argument angle must be a scalar. ' \
                                      'angle = %s' % angle
        assert is_valid_orientation(angle), '<StaticObstacle/translate_rotate>: argument angle must be within the ' \
                                            'interval [-2pi, 2pi]. angle = %s' % angle
        self.initial_state = self._initial_state.translate_rotate(translation, angle)

    def occupancy_at_time(self, time_step: int) -> Occupancy:
        """
        Returns the predicted occupancy of the obstacle at a specific time step.

        :param time_step: discrete time step
        :return: occupancy of the static obstacle at time step
        """
        return Occupancy(time_step=time_step, shape=self._initial_occupancy_shape)

    def state_at_time(self, time_step: int) -> TraceState:
        """
        Returns the state the obstacle at a specific time step.

        :param time_step: discrete time step
        :return: state of the static obstacle at time step
        """
        return self.initial_state

    def __str__(self):
        obs_str = 'Static Obstacle:\n'
        obs_str += '\nid: {}'.format(self.obstacle_id)
        obs_str += '\ntype: {}'.format(self.obstacle_type.value)
        obs_str += '\ninitial state: {}'.format(self.initial_state)
        return obs_str

    def draw(self, renderer: IRenderer, draw_params: OptionalSpecificOrAllDrawParams[StaticObstacleParams] = None):
        renderer.draw_static_obstacle(self, draw_params)


class DynamicObstacle(Obstacle):
    """ Class representing dynamic obstacles as defined in CommonRoad. Each dynamic obstacle has stored its predicted
    movement in future time steps.
    """

    def __init__(self, obstacle_id: int, obstacle_type: ObstacleType,
                 obstacle_shape: Shape,
                 initial_state: InitialState,
                 prediction: Union[None, Prediction, TrajectoryPrediction, SetBasedPrediction] = None,
                 initial_center_lanelet_ids: Optional[Set[int]] = None,
                 initial_shape_lanelet_ids: Optional[Set[int]] = None,
                 initial_signal_state: Optional[SignalState] = None,
                 signal_series: List[SignalState] = None,
                 initial_meta_information_state: MetaInformationState = None,
                 meta_information_series: List[MetaInformationState] = None,
                 external_dataset_id: int = None,
                 history: Optional[List[TraceState]] = None,
                 signal_history: Optional[List[SignalState]] = None,
                 center_lanelet_ids_history: Optional[List[Set[int]]] = None,
                 shape_lanelet_ids_history: Optional[List[Set[int]]] = None,
                 **kwargs):
        """
            :param obstacle_id: unique ID of the obstacle
            :param obstacle_type: type of obstacle (e.g. PARKED_VEHICLE)
            :param obstacle_shape: shape of the static obstacle
            :param initial_state: initial state of the static obstacle
            :param prediction: predicted movement of the dynamic obstacle
            :param initial_center_lanelet_ids: initial IDs of lanelets the obstacle center is on
            :param initial_shape_lanelet_ids: initial IDs of lanelets the obstacle shape is on
            :param initial_signal_state: initial signal state of static obstacle
            :param signal_series: list of signal states over time
            :param wheelbase: list of wheelbase lengths
            :param initial_meta_information_state: meta information of the dynamic obstacle
            :param meta_information_series: list of meta information
            :param external_dataset_id: ID of the external dataset
            :param history: History of actual states
            :param signal_history: History of signal states
        """
        for (field, value) in kwargs.items():
            setattr(self, field, value)
        Obstacle.__init__(self, obstacle_id=obstacle_id, obstacle_role=ObstacleRole.DYNAMIC,
                          obstacle_type=obstacle_type, obstacle_shape=obstacle_shape, initial_state=initial_state,
                          initial_center_lanelet_ids=initial_center_lanelet_ids,
                          initial_shape_lanelet_ids=initial_shape_lanelet_ids,
                          initial_signal_state=initial_signal_state, signal_series=signal_series)
        self.prediction: Prediction = prediction
        self.initial_meta_information_state = initial_meta_information_state
        self.meta_information_series = meta_information_series
        self.external_dataset_id = external_dataset_id
        self.history = history or []
        self.signal_history = signal_history or []
        self.center_lanelet_ids_history = center_lanelet_ids_history or []
        self.shape_lanelet_ids_history = shape_lanelet_ids_history or []

    def __eq__(self, other):
        if not isinstance(other, DynamicObstacle):
            warnings.warn(f"Inequality between DynamicObstacle {repr(self)} and different type {type(other)}")
            return False

        return self._prediction == other.prediction and Obstacle.__eq__(self, other) and \
            self._initial_meta_information_state == other.initial_meta_information_state and \
            self._meta_information_series == other.meta_information_series and \
            self._external_dataset_id == other.external_dataset_id and self.history == other.history and \
            self.signal_history == other.signal_history and\
            self.center_lanelet_ids_history == other.center_lanelet_ids_history and \
            self.shape_lanelet_ids_history == other.shape_lanelet_ids_history

    def __hash__(self):
        center_lanelet_ids_history = \
            None if self.center_lanelet_ids_history is None else tuple(frozenset(value)
                                                                       for value in self.center_lanelet_ids_history)
        shape_lanelet_ids_history = \
            None if self.shape_lanelet_ids_history is None else tuple(frozenset(value)
                                                                      for value in self.shape_lanelet_ids_history)

<<<<<<< HEAD
    @property
    def initial_state(self) -> InitialState:
        """ Initial state of the obstacle, e.g., obtained through sensor measurements."""
        return self._initial_state

    @initial_state.setter
    def initial_state(self, initial_state: InitialState):
        self._initial_state = initial_state
        self._initial_occupancy_shape = occupancy_shape_from_state(self._obstacle_shape, initial_state)
        if not hasattr(self, 'wheelbase_lengths'):
            return
        shapes = self.obstacle_shape.shapes
        self._initial_occupancy_shape = shape_group_occupancy_shape_from_state(shapes, initial_state,
                                                                               self.wheelbase_lengths)
=======
        return hash((self._prediction, self._initial_meta_information_state, tuple(self._meta_information_series),
                     self._external_dataset_id, tuple(self.history), tuple(self.signal_history),
                     center_lanelet_ids_history, shape_lanelet_ids_history, Obstacle.__hash__(self)))
>>>>>>> 5037d1b7

    @property
    def prediction(self) -> Union[None, Prediction, TrajectoryPrediction, SetBasedPrediction]:
        """ Prediction describing the movement of the dynamic obstacle over time."""
        return self._prediction

    @prediction.setter
    def prediction(self, prediction: Union[Prediction, TrajectoryPrediction, SetBasedPrediction,  None]):
        assert isinstance(prediction, (Prediction, type(None))), '<DynamicObstacle/prediction>: argument prediction ' \
                                                                 'of wrong type. Expected types: %s, %s. Got type: ' \
                                                                 '%s.' % (Prediction, type(None), type(prediction))
        self._prediction = prediction

    @property
    def initial_meta_information_state(self) -> Union[None, MetaInformationState]:
        """ Meta information of the dynamic obstacle. """
        return self._initial_meta_information_state

    @initial_meta_information_state.setter
    def initial_meta_information_state(self, initial_meta_information_state: Union[MetaInformationState, None]):
        assert isinstance(initial_meta_information_state, (MetaInformationState, type(None))), \
            '<DynamicObstacle/initial_meta_information_state>: argument prediction ' \
            'of wrong type. Expected types: %s, %s. Got type: %s.' \
            % (MetaInformationState, type(None), type(initial_meta_information_state))

        self._initial_meta_information_state = initial_meta_information_state

    @property
    def meta_information_series(self) -> Union[None, List[MetaInformationState]]:
        """ List of meta information."""
        return self._meta_information_series

    @meta_information_series.setter
    def meta_information_series(self, meta_information_series: Union[List[MetaInformationState], None]):
        assert isinstance(meta_information_series, (List, type(None))), \
            '<DynamicObstacle/meta_information_series>: argument prediction ' \
            'of wrong type. Expected types: %s, %s. Got type: %s.' \
            % (List, type(None), type(meta_information_series))

        self._meta_information_series = meta_information_series

    @property
    def external_dataset_id(self) -> Union[int, None]:
        """ ID of the external dataset."""
        return self._external_dataset_id

    @external_dataset_id.setter
    def external_dataset_id(self, external_dataset_id: Union[int, None]):
        assert isinstance(external_dataset_id, (int, type(None))), \
            '<DynamicObstacle/external_dataset_id>: argument prediction of wrong type. ' \
            'Expected types: %s, %s. Got type: %s.' % (int, type(None), type(external_dataset_id))
        self._external_dataset_id = external_dataset_id

    def occupancy_at_time(self, time_step: int) -> Union[None, Occupancy]:
        """
        Returns the predicted occupancy of the obstacle at a specific time step.

        :param time_step: discrete time step
        :return: predicted occupancy of the obstacle at time step
        """
        occupancy = None

        if time_step == self.initial_state.time_step:
            occupancy = Occupancy(time_step, self._initial_occupancy_shape)
        elif time_step > self.initial_state.time_step and self._prediction is not None:
            occupancy = self._prediction.occupancy_at_time_step(time_step)
        return occupancy

    def state_at_time(self, time_step: int) -> Union[None, TraceState]:
        """
        Returns the predicted state of the obstacle at a specific time step.

        :param time_step: discrete time step
        :return: predicted state of the obstacle at time step
        """
        if time_step == self.initial_state.time_step:
            return self.initial_state
        elif type(self._prediction) is SetBasedPrediction:
            warnings.warn("<DynamicObstacle/state_at_time>: Set-based prediction is used. State cannot be returned!")
            return None
        elif time_step > self.initial_state.time_step and self._prediction is not None:
            return self.prediction.trajectory.state_at_time_step(time_step)
        else:
            return None

    def translate_rotate(self, translation: np.ndarray, angle: float):
        """ First translates the dynamic obstacle, then rotates the dynamic obstacle around the origin.

            :param translation: translation vector [x_off, y_off] in x- and y-direction
            :param angle: rotation angle in radian (counter-clockwise)
        """
        assert is_real_number_vector(translation, 2), '<DynamicObstacle/translate_rotate>: argument translation is ' \
                                                      'not a vector of real numbers of length 2.'
        assert is_real_number(angle), '<DynamicObstacle/translate_rotate>: argument angle must be a scalar. ' \
                                      'angle = %s' % angle
        assert is_valid_orientation(angle), '<DynamicObstacle/translate_rotate>: argument angle must be within the ' \
                                            'interval [-2pi, 2pi]. angle = %s' % angle
        if self._prediction is not None:
            self.prediction.translate_rotate(translation, angle)

        self.initial_state = self._initial_state.translate_rotate(translation, angle)

    def update_initial_state(self, current_state: TraceState,
                             current_signal_state: Optional[SignalState] = None,
                             current_center_lanelet_ids: Optional[Set[int]] = None,
                             current_shape_lanelet_ids: Optional[Set[int]] = None,
                             max_history_length: int = 6000):
        """Updates the initial state to the given current state, appends the current initial state to the history, and
        invalidates the prediction.

        :param current_state: current state of the dynamic obstacle, will become the new initial state
        :param current_signal_state: current signal state of the dynamic obstacle, will become the new initial signal
                                     state
        :param current_center_lanelet_ids: current center lanelet ids of the dynamic obstacle, will become the new
                                           initial center lanelet ids
        :param current_shape_lanelet_ids: current shape lanelet ids of the dynamic obstacle, will become the new
                                          initial shape lanelet ids
        :param max_history_length: maximum length of the history, if the history exceeds this it will be truncated,
                                   dropping the oldest elements first; must be greater than 0
        """
        assert max_history_length > 0, f"<DynamicObstacle/update_initial_state>: argument max_history_length must be" \
                                       f"greater than 0. max_history_length = {max_history_length}"

        # append current initial state to history
        self.history.append(self.initial_state)
        self.signal_history.append(self.initial_signal_state)
        self.center_lanelet_ids_history.append(self.initial_center_lanelet_ids)
        self.shape_lanelet_ids_history.append(self.initial_shape_lanelet_ids)

        # set initial state to current state
        self.initial_state = current_state
        self.initial_signal_state = current_signal_state
        self.initial_center_lanelet_ids = current_center_lanelet_ids
        self.initial_shape_lanelet_ids = current_shape_lanelet_ids

        # invalidate prediction
        self.prediction = None
        self.signal_series = None

        # truncate history if it is longer than desired max. length
        if len(self.history) > max_history_length:
            self.history = self.history[-max_history_length:]
            self.signal_history = self.signal_history[-max_history_length:]
            self.center_lanelet_ids_history = self.center_lanelet_ids_history[-max_history_length:]
            self.shape_lanelet_ids_history = self.shape_lanelet_ids_history[-max_history_length:]

    def update_prediction(self, prediction: Union[Prediction, SetBasedPrediction, TrajectoryPrediction],
                          signal_series: Optional[List[SignalState]] = None):
        """Updates the prediction of the dynamic obstacle.

        :param prediction: updated movement prediction of the dynamic obstacle
        :param signal_series: updated prediction of the signal state of the dynamic obstacle
        """
        self.prediction = prediction
        self.signal_series = signal_series

    def __str__(self):
        obs_str = 'Dynamic Obstacle:\n'
        obs_str += '\nid: {}'.format(self.obstacle_id)
        obs_str += '\ntype: {}'.format(self.obstacle_type.value)
        obs_str += '\ninitial state: {}'.format(self.initial_state)
        return obs_str

    def draw(self, renderer: IRenderer, draw_params: OptionalSpecificOrAllDrawParams[DynamicObstacleParams] = None):
        renderer.draw_dynamic_obstacle(self, draw_params)


class PhantomObstacle(IDrawable):
    """ Class representing phantom obstacles as defined in CommonRoad. Each phantom obstacle has stored its predicted
    movement in future time steps as occupancy set.
    """

    def __init__(self, obstacle_id: int,
                 prediction: SetBasedPrediction = None):
        """
        Constructor of PhantomObstacle object.

        :param obstacle_id: unique ID of the obstacle
        :param prediction: set-based prediction of phantom obstacle
        """
        self.obstacle_id = obstacle_id
        self.prediction: SetBasedPrediction = prediction
        self.obstacle_role: ObstacleRole = ObstacleRole.Phantom

    def __eq__(self, other):
        if not isinstance(other, PhantomObstacle):
            warnings.warn(f"Inequality between PhantomObstacle {repr(self)} and different type {type(other)}")
            return False

        obstacle_eq = self.obstacle_id == other.obstacle_id and self.prediction == other.prediction

        return obstacle_eq

    def __hash__(self):
        return hash((self.obstacle_id, self._prediction))

    @property
    def prediction(self) -> Union[SetBasedPrediction, None]:
        """ Prediction describing the movement of the dynamic obstacle over time."""
        return self._prediction

    @prediction.setter
    def prediction(self, prediction: Union[Prediction, TrajectoryPrediction, SetBasedPrediction,  None]):
        assert isinstance(prediction, (SetBasedPrediction, type(None))), \
            '<PhantomObstacle/prediction>: argument prediction of wrong type. Expected types: %s, %s. Got type: ' \
            '%s.' % (SetBasedPrediction, type(None), type(prediction))
        self._prediction = prediction

    @property
    def obstacle_role(self) -> ObstacleRole:
        """ Obstacle role as defined in CommonRoad."""
        return self._obstacle_role

    @obstacle_role.setter
    def obstacle_role(self, obstacle_role: ObstacleRole):
        assert isinstance(obstacle_role, ObstacleRole), '<Obstacle/obstacle_role>: argument obstacle_role of wrong ' \
                                                        'type. Expected type: %s. Got type: %s.' \
                                                        % (ObstacleRole, type(obstacle_role))
        if not hasattr(self, '_obstacle_role'):
            self._obstacle_role = obstacle_role
        else:
            warnings.warn('<Obstacle/obstacle_role>: Obstacle role is immutable.')

    def occupancy_at_time(self, time_step: int) -> Union[None, Occupancy]:
        """
        Returns the predicted occupancy of the obstacle at a specific time step.

        :param time_step: discrete time step
        :return: predicted occupancy of the obstacle at time step
        """
        occupancy = None
        if self._prediction is not None and self._prediction.occupancy_at_time_step(time_step) is not None:
            occupancy = self._prediction.occupancy_at_time_step(time_step)
        else:
            warnings.warn("<PhantomObstacle/occupancy_at_time>: Time step does not exist!")

        return occupancy

    @staticmethod
    def state_at_time() -> Union[None, TraceState]:
        """
        Returns the predicted state of the obstacle at a specific time step.

        :return: predicted state of the obstacle at time step
        """
        warnings.warn("<PhantomObstacle/state_at_time>: Set-based prediction is used. State cannot be returned!")
        return None

    def translate_rotate(self, translation: np.ndarray, angle: float):
        """ First translates the dynamic obstacle, then rotates the dynamic obstacle around the origin.

            :param translation: translation vector [x_off, y_off] in x- and y-direction
            :param angle: rotation angle in radian (counter-clockwise)
        """
        assert is_real_number_vector(translation, 2), '<DynamicObstacle/translate_rotate>: argument translation is ' \
                                                      'not a vector of real numbers of length 2.'
        assert is_real_number(angle), '<DynamicObstacle/translate_rotate>: argument angle must be a scalar. ' \
                                      'angle = %s' % angle
        assert is_valid_orientation(angle), '<DynamicObstacle/translate_rotate>: argument angle must be within the ' \
                                            'interval [-2pi, 2pi]. angle = %s' % angle
        if self._prediction is not None:
            self.prediction.translate_rotate(translation, angle)

    def __str__(self):
        obs_str = 'Phantom Obstacle:\n'
        obs_str += '\nid: {}'.format(self.obstacle_id)
        return obs_str

    def draw(self, renderer: IRenderer, draw_params: OptionalSpecificOrAllDrawParams[PhantomObstacleParams] = None):
        renderer.draw_phantom_obstacle(self, draw_params)


class EnvironmentObstacle(IDrawable):
    """ Class representing environment obstacles as defined in CommonRoad."""

    def __init__(self, obstacle_id: int, obstacle_type: ObstacleType,
                 obstacle_shape: Shape):
        """
            :param obstacle_id: unique ID of the obstacle
            :param obstacle_type: type of obstacle (e.g. BUILDING)
            :param obstacle_shape: shape of the static obstacle
        """
        self.obstacle_id: int = obstacle_id
        self.obstacle_role: ObstacleRole = ObstacleRole.ENVIRONMENT
        self.obstacle_type: ObstacleType = obstacle_type
        self.obstacle_shape: Shape = obstacle_shape

    def __eq__(self, other):
        if not isinstance(other, EnvironmentObstacle):
            warnings.warn(f"Inequality between EnvironmentObstacle {repr(self)} and different type {type(other)}")
            return False

        obstacle_eq = self._obstacle_id == other.obstacle_id and self._obstacle_role == other.obstacle_role and \
            self._obstacle_type == other.obstacle_type and self._obstacle_shape == other.obstacle_shape

        return obstacle_eq

    def __hash__(self):
        return hash((self._obstacle_id, self._obstacle_role, self._obstacle_type, self._obstacle_shape))

    @property
    def obstacle_id(self) -> int:
        """ Unique ID of the obstacle."""
        return self._obstacle_id

    @obstacle_id.setter
    def obstacle_id(self, obstacle_id: int):
        assert isinstance(obstacle_id, int), '<Obstacle/obstacle_id>: argument obstacle_id of wrong type.' \
                                             'Expected type: %s. Got type: %s.' % (int, type(obstacle_id))
        if not hasattr(self, '_obstacle_id'):
            self._obstacle_id = obstacle_id
        else:
            warnings.warn('<Obstacle/obstacle_id>: Obstacle ID is immutable.')

    @property
    def obstacle_role(self) -> ObstacleRole:
        """ Obstacle role as defined in CommonRoad."""
        return self._obstacle_role

    @obstacle_role.setter
    def obstacle_role(self, obstacle_role: ObstacleRole):
        assert isinstance(obstacle_role, ObstacleRole), '<Obstacle/obstacle_role>: argument obstacle_role of wrong ' \
                                                        'type. Expected type: %s. Got type: %s.' \
                                                        % (ObstacleRole, type(obstacle_role))
        if not hasattr(self, '_obstacle_role'):
            self._obstacle_role = obstacle_role
        else:
            warnings.warn('<Obstacle/obstacle_role>: Obstacle role is immutable.')

    @property
    def obstacle_type(self) -> ObstacleType:
        """ Obstacle type as defined in CommonRoad."""
        return self._obstacle_type

    @obstacle_type.setter
    def obstacle_type(self, obstacle_type: ObstacleType):
        assert isinstance(obstacle_type, ObstacleType), '<Obstacle/obstacle_type>: argument obstacle_type of wrong ' \
                                                        'type. Expected type: %s. Got type: %s.' \
                                                        % (ObstacleType, type(obstacle_type))
        if not hasattr(self, '_obstacle_type'):
            self._obstacle_type = obstacle_type
        else:
            warnings.warn('<Obstacle/obstacle_type>: Obstacle type is immutable.')

    @property
    def obstacle_shape(self) -> Union[Shape, Polygon, Circle, Rectangle]:
        """ Obstacle shape as defined in CommonRoad."""
        return self._obstacle_shape

    @obstacle_shape.setter
    def obstacle_shape(self, shape: Union[Shape, Polygon, Circle, Rectangle]):
        assert isinstance(shape,
                          (type(None), Shape)), '<Obstacle/obstacle_shape>: argument shape of wrong type. Expected ' \
                                                'type %s. Got type %s.' % (Shape, type(shape))

        if not hasattr(self, '_obstacle_shape'):
            self._obstacle_shape = shape
        else:
            warnings.warn('<Obstacle/obstacle_shape>: Obstacle shape is immutable.')

    def occupancy_at_time(self, time_step: int) -> Occupancy:
        """
        Returns the predicted occupancy of the obstacle at a specific time step.

        :param time_step: discrete time step
        :return: occupancy of the static obstacle at time step
        """
        return Occupancy(time_step=time_step, shape=self._obstacle_shape)

    def __str__(self):
        obs_str = 'Environment Obstacle:\n'
        obs_str += '\nid: {}'.format(self.obstacle_id)
        return obs_str

    def draw(self, renderer: IRenderer, draw_params: OptionalSpecificOrAllDrawParams[EnvironmentObstacleParams] = None):
        renderer.draw_environment_obstacle(self, draw_params)<|MERGE_RESOLUTION|>--- conflicted
+++ resolved
@@ -434,26 +434,9 @@
             None if self.shape_lanelet_ids_history is None else tuple(frozenset(value)
                                                                       for value in self.shape_lanelet_ids_history)
 
-<<<<<<< HEAD
-    @property
-    def initial_state(self) -> InitialState:
-        """ Initial state of the obstacle, e.g., obtained through sensor measurements."""
-        return self._initial_state
-
-    @initial_state.setter
-    def initial_state(self, initial_state: InitialState):
-        self._initial_state = initial_state
-        self._initial_occupancy_shape = occupancy_shape_from_state(self._obstacle_shape, initial_state)
-        if not hasattr(self, 'wheelbase_lengths'):
-            return
-        shapes = self.obstacle_shape.shapes
-        self._initial_occupancy_shape = shape_group_occupancy_shape_from_state(shapes, initial_state,
-                                                                               self.wheelbase_lengths)
-=======
         return hash((self._prediction, self._initial_meta_information_state, tuple(self._meta_information_series),
                      self._external_dataset_id, tuple(self.history), tuple(self.signal_history),
                      center_lanelet_ids_history, shape_lanelet_ids_history, Obstacle.__hash__(self)))
->>>>>>> 5037d1b7
 
     @property
     def prediction(self) -> Union[None, Prediction, TrajectoryPrediction, SetBasedPrediction]:
