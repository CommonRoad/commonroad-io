import copy
from collections import defaultdict
from typing import Tuple, Dict, Set, List, Optional
import numpy as np
from shapely.geometry import Point as ShapelyPoint
from shapely.geometry import Polygon as ShapelyPolygon
from shapely.strtree import STRtree

import commonroad.geometry.transform
from commonroad.common.util import subtract_orientations
from commonroad.common.validity import *
from commonroad.geometry.shape import Polygon, ShapeGroup, Circle, Rectangle, Shape
from commonroad.scenario.intersection import Intersection, IncomingGroup, OutgoingGroup
from commonroad.scenario.obstacle import Obstacle
from commonroad.scenario.state import TraceState
from commonroad.scenario.traffic_sign import TrafficSign
from commonroad.scenario.traffic_light import TrafficLight
from commonroad.scenario.area import Area
from commonroad.visualization.drawable import IDrawable
from commonroad.visualization.renderer import IRenderer
from commonroad.visualization.draw_params import OptionalSpecificOrAllDrawParams, LaneletNetworkParams
from commonroad.common.common_lanelet import RoadUser, StopLine, LineMarking, LaneletType
from commonroad.common.common_scenario import Location, MapMetaInformation


class Bound:
    """
    Class that describes a Boundary entity.
    """
    def __init__(self, boundary_id: int, points: np.ndarray):
        """
        Constructor of a Bound object
        :param boundary_id: id of the boundary
        :param points: boundary points
        """
        self._boundary_id = boundary_id
        self._points = points

    @property
    def boundary_id(self) -> int:
        """ Id of the boundary."""
        return self._boundary_id

    @boundary_id.setter
    def boundary_id(self, boundary_id: int):
        self._boundary_id = boundary_id

    @property
    def points(self) -> np.ndarray:
        """ Boundary points."""
        return self._points

    @points.setter
    def points(self, points: np.ndarray):
        self._points = points



class Lanelet:
    """
    Class which describes a Lanelet entity according to the CommonRoad specification. Each lanelet is described by a
    left and right boundary (polylines). Furthermore, lanelets have relations to other lanelets, e.g. an adjacent left
    neighbor or a predecessor.
    """
<<<<<<< HEAD
    def __init__(self, left_vertices: Union[np.ndarray, Bound], center_vertices: np.ndarray,
                 right_vertices: Union[np.ndarray, Bound],
                 lanelet_id: int, predecessor: Optional[List[int]] = None, successor: Optional[List[int]] = None,
                 adjacent_left: Optional[Set[int]] = None, adjacent_left_same_direction: Optional[bool] = None,
                 adjacent_right: Optional[Set[int]] = None, adjacent_right_same_direction: Optional[bool] = None,
=======

    def __init__(self, left_vertices: np.ndarray, center_vertices: np.ndarray, right_vertices: np.ndarray,
                 lanelet_id: int, predecessor: Optional[List[int]] = None, successor: Optional[List[int]] = None,
                 adjacent_left: Optional[int] = None,
                 adjacent_left_same_direction: Optional[bool] = None, adjacent_right: Optional[int] = None,
                 adjacent_right_same_direction: Optional[bool] = None,
>>>>>>> 0595cf66
                 line_marking_left_vertices: LineMarking = LineMarking.NO_MARKING,
                 line_marking_right_vertices: LineMarking = LineMarking.NO_MARKING,
                 stop_line: Optional[StopLine] = None, lanelet_type: Optional[Set[LaneletType]] = None,
                 user_one_way: Optional[Set[RoadUser]] = None, user_bidirectional: Optional[Set[RoadUser]] = None,
<<<<<<< HEAD
                 traffic_signs: Optional[Set[int]] = None, traffic_lights: Optional[Set[int]] = None,
                 adjacent_areas: Optional[Set[int]] = None):
=======
                 traffic_signs: Optional[Set[int]] = None,
                 traffic_lights: Optional[Set[int]] = None, adjacent_areas: Optional[Set[int]] = None):
>>>>>>> 0595cf66
        """
        Constructor of a Lanelet object
        :param left_vertices: The vertices of the left boundary of the Lanelet described as a
        polyline [[x0,y0],[x1,y1],...,[xn,yn]]
        :param center_vertices: The vertices of the center line of the Lanelet described as a
        polyline [[x0,y0],[x1,y1],...,[xn,yn]]
        :param right_vertices: The vertices of the right boundary of the Lanelet described as a
        polyline [[x0,y0],[x1,y1],...,[xn,yn]]
        :param lanelet_id: The unique id (natural number) of the lanelet
        :param predecessor: The list of predecessor lanelets (None if not existing)
        :param successor: The list of successor lanelets (None if not existing)
        :param adjacent_left: The adjacent left lanelet (None if not existing)
        :param adjacent_left_same_direction: True if the adjacent left lanelet has the same driving direction,
        false otherwise (None if no left adjacent lanelet exists)
        :param adjacent_right: The adjacent right lanelet (None if not existing)
        :param adjacent_right_same_direction: True if the adjacent right lanelet has the same driving direction,
        false otherwise (None if no right adjacent lanelet exists)
        :param line_marking_left_vertices: The type of line marking of the left boundary
        :param line_marking_right_vertices: The type of line marking of the right boundary
        :param stop_line: The stop line of the lanelet
        :param lanelet_type: The types of lanelet applicable here
        :param user_one_way: type of users that will use the lanelet as one-way
        :param user_bidirectional: type of users that will use the lanelet as bidirectional way
        :param traffic_signs: Traffic signs to be applied
        :param traffic_lights: Traffic lights to follow
        :param adjacent_areas: Areas that are adjacent to the lanelet
        """

        # Set required properties
        self._left_vertices = None
        self._right_vertices = None
        self._center_vertices = None
        self._lanelet_id = None

        self.lanelet_id = lanelet_id
        self.left_vertices = left_vertices if type(left_vertices) is np.ndarray else left_vertices.points
        self.right_vertices = right_vertices if type(right_vertices) is np.ndarray else right_vertices.points
        self.center_vertices = center_vertices
        # check if length of each polyline is the same
        assert len(self.left_vertices[0]) == len(self.center_vertices[0]) == len(
                self.right_vertices[0]), \
            '<Lanelet/init>: Provided polylines do not share the same length! {}/{}/{}'.format(
                    len(self.left_vertices[0]), len(self.center_vertices[0]), len(self.right_vertices[0]))

        # Set lane markings
        self._line_marking_left_vertices = line_marking_left_vertices
        self._line_marking_right_vertices = line_marking_right_vertices

        # Set predecessors and successors
        self._predecessor = None
        if predecessor is None:
            self._predecessor = []
        else:
            self.predecessor = predecessor
        self._successor = None
        if successor is None:
            self._successor = []
        else:
            self.successor = successor

        # Set adjacent lanelets
        self._adj_left = None
        self._adj_left_same_direction = None
        if adjacent_left is not None:
            self.adj_left = adjacent_left
            self.adj_left_same_direction = adjacent_left_same_direction
        self._adj_right = None
        self._adj_right_same_direction = None
        if adjacent_right is not None:
            self.adj_right = adjacent_right
            self.adj_right_same_direction = adjacent_right_same_direction

        self._distance = None
        self._inner_distance = None
        # create empty polygon
        self._polygon = Polygon(np.concatenate((self.right_vertices, np.flip(self.left_vertices, 0))))

        self._dynamic_obstacles_on_lanelet = {}
        self._static_obstacles_on_lanelet = set()

        self._stop_line = None
        if stop_line:
            self.stop_line = stop_line

        self._lanelet_type = None
        if lanelet_type is None:
            self._lanelet_type = set()
        else:
            self.lanelet_type = lanelet_type

        self._user_one_way = None
        if user_one_way is None:
            self._user_one_way = set()
        else:
            self.user_one_way = user_one_way

        self._user_bidirectional = None
        if user_bidirectional is None:
            self._user_bidirectional = set()
        else:
            self.user_bidirectional = user_bidirectional

        # Set Traffic Rules
        self._traffic_signs = None
        if traffic_signs is None:
            self._traffic_signs = set()
        else:
            self.traffic_signs = traffic_signs

        self._traffic_lights = None
        if traffic_lights is None:
            self._traffic_lights = set()
        else:
            self.traffic_lights = traffic_lights

        self._adjacent_areas = None
        if adjacent_areas is None:
            self._adjacent_areas = set()
        else:
            self.adjacent_areas = adjacent_areas

        self._left_bound = left_vertices.boundary_id if type(left_vertices) is Bound else None
        self._right_bound = right_vertices.boundary_id if type(right_vertices) is Bound else None

    def __eq__(self, other):
        if not isinstance(other, Lanelet):
            warnings.warn(f"Inequality between Lanelet {repr(self)} and different type {type(other)}")
            return False

        list_elements_eq = self._stop_line == other.stop_line

        lanelet_eq = True
        polylines = [self._left_vertices, self._right_vertices, self._center_vertices]
        polylines_other = [other.left_vertices, other.right_vertices, other.center_vertices]

        for i in range(0, len(polylines)):
            polyline = polylines[i]
            polyline_other = polylines_other[i]
            polyline_string = np.array2string(np.around(polyline.astype(float), 10), precision=10)
            polyline_other_string = np.array2string(np.around(polyline_other.astype(float), 10), precision=10)
            lanelet_eq = lanelet_eq and polyline_string == polyline_other_string

        if lanelet_eq and self.lanelet_id == other.lanelet_id and self._line_marking_left_vertices == \
                other.line_marking_left_vertices and self._line_marking_right_vertices == \
                other.line_marking_right_vertices and set(
                self._predecessor) == set(other.predecessor) and set(self._successor) == set(
                other.successor) and self._adj_left == other.adj_left and self._adj_right == other.adj_right and \
                self._adj_left_same_direction == other.adj_left_same_direction and self._adj_right_same_direction == \
                other.adj_right_same_direction and self._lanelet_type == other.lanelet_type and self._user_one_way ==\
                self.user_one_way and self._user_bidirectional == other.user_bidirectional and self._traffic_signs ==\
                other.traffic_signs and self._traffic_lights == other.traffic_lights and self._adjacent_areas == \
                other.adjacent_areas:
            return list_elements_eq

        warnings.warn(f"Inequality of Lanelet {repr(self)} and the other one {repr(other)}")
        return False

    def __hash__(self):
        polylines = [self._left_vertices, self._right_vertices, self._center_vertices]
        polyline_strings = []
        for polyline in polylines:
            polyline_string = np.array2string(np.around(polyline.astype(float), 10), precision=10)
            polyline_strings.append(polyline_string)

        elements = [self._predecessor, self._successor, self._lanelet_type, self._user_one_way,
                    self._user_bidirectional, self._traffic_signs, self._traffic_lights, self._adjacent_areas]
        frozen_elements = [frozenset(e) for e in elements]

        return hash((self._lanelet_id, tuple(polyline_strings), self._line_marking_left_vertices,
                     self._line_marking_right_vertices, self._stop_line, self._adj_left, self._adj_right,
                     self._adj_left_same_direction, self._adj_right_same_direction, tuple(frozen_elements)))

    def __str__(self):
        return f"Lanelet with id {self._lanelet_id} has predecessors {set(self._predecessor)}, successors " \
               f"{set(self._successor)}, left adjacency {self._adj_left} with " \
               f"{'same' if self._adj_left_same_direction else 'opposite'} direction, and " \
               f"right adjacency with {'same' if self._adj_right_same_direction else 'opposite'} direction"

    def __repr__(self):
        return f"Lanelet(left_vertices={self._left_vertices.tolist()}, " \
               f"center_vertices={self._center_vertices.tolist()}, " \
               f"right_vertices={self._right_vertices.tolist()}, lanelet_id={self._lanelet_id}, " \
               f"predecessor={self._predecessor}, successor={self._successor}, adjacent_left={self._adj_left}, " \
               f"adjacent_left_same_direction={self._adj_left_same_direction}, adjacent_right={self._adj_right}, " \
               f"adjacent_right_same_direction={self._adj_right_same_direction}, " \
               f"line_marking_left_vertices={self._line_marking_left_vertices}, " \
               f"line_marking_right_vertices={self._line_marking_right_vertices}), " \
               f"stop_line={repr(self._stop_line)}, lanelet_type={self._lanelet_type}, " \
               f"user_one_way={self._user_one_way}, " \
               f"user_bidirectional={self._user_bidirectional}, traffic_signs={self._traffic_signs}, " \
               f"traffic_lights={self._traffic_lights}, "\
               f"adjacent_areas={self._adjacent_areas}"

    @property
    def distance(self) -> np.ndarray:
        """
        cumulative distance along center vertices
        """
        if self._distance is None:
            self._distance = self._compute_polyline_cumsum_dist([self.center_vertices])
        return self._distance

    @distance.setter
    def distance(self, distance: np.ndarray):
        self._distance = distance

    @property
    def inner_distance(self) -> np.ndarray:
        """
        minimum cumulative distance along left and right vertices, i.e., along the inner curve:
        """
        if self._inner_distance is None:
            self._inner_distance = self._compute_polyline_cumsum_dist([self.left_vertices, self.right_vertices])

        return self._inner_distance

    @property
    def lanelet_id(self) -> int:
        return self._lanelet_id

    @lanelet_id.setter
    def lanelet_id(self, l_id: int):
        assert is_natural_number(l_id), '<Lanelet/lanelet_id>: Provided lanelet_id is not valid! id={}'.format(l_id)
        self._lanelet_id = l_id

    @property
    def left_vertices(self) -> np.ndarray:
        return self._left_vertices

    @left_vertices.setter
    def left_vertices(self, polyline: np.ndarray):
        """
        If the left vertices are strongly modified, the STRtree cannot be valid anymore!
        """
        assert is_valid_polyline(polyline), '<Lanelet/left_vertices>: The provided polyline ' \
                                            'is not valid! id = {} polyline = {}'.format(self._lanelet_id, polyline)
        self._left_vertices = polyline

    @property
    def right_vertices(self) -> np.ndarray:
        return self._right_vertices

    @right_vertices.setter
    def right_vertices(self, polyline: np.ndarray):
        """
        If the right vertices are strongly modified, the STRtree cannot be valid anymore!
        """
        assert is_valid_polyline(polyline), '<Lanelet/right_vertices>: The provided polyline ' \
                                            'is not valid! id = {}, polyline = {}'.format(self._lanelet_id, polyline)
        self._right_vertices = polyline

    @staticmethod
    def _compute_polyline_cumsum_dist(polylines: List[np.ndarray], comparator=np.amin):
        d = []
        for polyline in polylines:
            d.append(np.diff(polyline, axis=0))
        segment_distances = np.empty((len(polylines[0]), len(polylines)))
        for i, d_tmp in enumerate(d):
            segment_distances[:, i] = np.append([0], np.sqrt((np.square(d_tmp)).sum(axis=1)))

        return np.cumsum(comparator(segment_distances, axis=1))

    @property
    def center_vertices(self) -> np.ndarray:
        return self._center_vertices

    @center_vertices.setter
    def center_vertices(self, polyline: np.ndarray):
        assert is_valid_polyline(
            polyline), '<Lanelet/center_vertices>: The provided polyline is not valid! polyline = {}'.format(polyline)
        self._center_vertices = polyline

    @property
    def line_marking_left_vertices(self) -> LineMarking:
        return self._line_marking_left_vertices

    @line_marking_left_vertices.setter
    def line_marking_left_vertices(self, line_marking_left_vertices: LineMarking):
        assert isinstance(line_marking_left_vertices,
                          LineMarking), '<Lanelet/line_marking_left_vertices>: Provided lane marking type of ' \
                                        'left boundary is not valid! type = {}'.format(type(line_marking_left_vertices))
        self._line_marking_left_vertices = line_marking_left_vertices

    @property
    def line_marking_right_vertices(self) -> LineMarking:
        return self._line_marking_right_vertices

    @line_marking_right_vertices.setter
    def line_marking_right_vertices(self, line_marking_right_vertices: LineMarking):
        assert isinstance(line_marking_right_vertices,
                          LineMarking), '<Lanelet/line_marking_right_vertices>: Provided lane marking type of ' \
                                        'right boundary is not valid! type = {}'.format(
            type(line_marking_right_vertices))
        self._line_marking_right_vertices = line_marking_right_vertices

    @property
    def predecessor(self) -> list:
        return self._predecessor

    @predecessor.setter
    def predecessor(self, predecessor: list):
        assert (is_list_of_natural_numbers(predecessor) and len(
            predecessor) >= 0), \
            '<Lanelet/predecessor>: Provided list of predecessors is not valid! predecessors = {}'.format(predecessor)
        self._predecessor = predecessor

    @property
    def successor(self) -> list:
        return self._successor

    @successor.setter
    def successor(self, successor: list):
        assert (is_list_of_natural_numbers(successor) and len(
            successor) >= 0), '<Lanelet/predecessor>: Provided list of successors is not valid! successors = {}'.format(
            successor)
        self._successor = successor

    @property
    def adj_left(self) -> int:
        return self._adj_left

    @adj_left.setter
    def adj_left(self, l_id: int):
        self._adj_left = l_id

    @property
    def adj_left_same_direction(self) -> bool:
        return self._adj_left_same_direction

    @adj_left_same_direction.setter
    def adj_left_same_direction(self, same: bool):
        assert isinstance(same, bool), '<Lanelet/adj_left_same_direction>: provided direction ' \
                                       'is not of type bool! type = {}'.format(type(same))
        self._adj_left_same_direction = same

    @property
    def adj_right(self) -> int:
        return self._adj_right

    @adj_right.setter
    def adj_right(self, l_id: int):
        self._adj_right = l_id

    @property
    def adj_right_same_direction(self) -> bool:
        return self._adj_right_same_direction

    @adj_right_same_direction.setter
    def adj_right_same_direction(self, same: bool):
        assert isinstance(same, bool), '<Lanelet/adj_right_same_direction>: provided direction ' \
                                       'is not of type bool! type = {}'.format(type(same))
        self._adj_right_same_direction = same

    @property
    def dynamic_obstacles_on_lanelet(self) -> Dict[int, Set[int]]:
        return self._dynamic_obstacles_on_lanelet

    @dynamic_obstacles_on_lanelet.setter
    def dynamic_obstacles_on_lanelet(self, obstacle_ids: Dict[int, Set[int]]):
        assert isinstance(obstacle_ids, dict), '<Lanelet/obstacles_on_lanelet>: provided dictionary of ids is not a ' \
                                               'dictionary! type = {}'.format(type(obstacle_ids))
        self._dynamic_obstacles_on_lanelet = obstacle_ids

    @property
    def static_obstacles_on_lanelet(self) -> Union[None, Set[int]]:
        return self._static_obstacles_on_lanelet

    @static_obstacles_on_lanelet.setter
    def static_obstacles_on_lanelet(self, obstacle_ids: Set[int]):
        assert isinstance(obstacle_ids, set), '<Lanelet/obstacles_on_lanelet>: provided list of ids is not a ' \
                                              'set! type = {}'.format(type(obstacle_ids))
        self._static_obstacles_on_lanelet = obstacle_ids

    @property
    def stop_line(self) -> StopLine:
        return self._stop_line

    @stop_line.setter
    def stop_line(self, stop_line: StopLine):
        assert isinstance(stop_line, StopLine), '<Lanelet/stop_line>: ''Provided type is not valid! type = {}'.format(
            type(stop_line))
        self._stop_line = stop_line

    @property
    def lanelet_type(self) -> Set[LaneletType]:
        return self._lanelet_type

    @lanelet_type.setter
    def lanelet_type(self, lanelet_type: Set[LaneletType]):
        assert isinstance(lanelet_type, set) and all(isinstance(elem, LaneletType) for elem in
                                                     lanelet_type), '<Lanelet/lanelet_type>: ''Provided type is not ' \
                                                                    'valid! type = {}, ' \
                                                                    'expected = Set[LaneletType]'.format(
            type(lanelet_type))
        self._lanelet_type = lanelet_type

    @property
    def user_one_way(self) -> Set[RoadUser]:
        return self._user_one_way

    @user_one_way.setter
    def user_one_way(self, user_one_way: Set[RoadUser]):
        assert isinstance(user_one_way, set) and all(isinstance(elem, RoadUser) for elem in
                                                     user_one_way), '<Lanelet/user_one_way>: Provided type is not ' \
                                                                    'valid! type = {}'.format(
            type(user_one_way))
        self._user_one_way = user_one_way

    @property
    def user_bidirectional(self) -> Set[RoadUser]:
        return self._user_bidirectional

    @user_bidirectional.setter
    def user_bidirectional(self, user_bidirectional: Set[RoadUser]):
        assert isinstance(user_bidirectional, set) and all(isinstance(elem, RoadUser) for elem in
                                                           user_bidirectional), \
            '<Lanelet/user_bidirectional>: Provided type is not valid! type = {}'.format(type(user_bidirectional))
        self._user_bidirectional = user_bidirectional

    @property
    def traffic_signs(self) -> Set[int]:
        return self._traffic_signs

    @traffic_signs.setter
    def traffic_signs(self, traffic_sign_ids: Set[int]):
        assert isinstance(traffic_sign_ids, set), '<Lanelet/traffic_signs>: provided list of ids is not a ' \
                                                  'set! type = {}'.format(type(traffic_sign_ids))
        self._traffic_signs = traffic_sign_ids

    @property
    def traffic_lights(self) -> Set[int]:
        return self._traffic_lights

    @traffic_lights.setter
    def traffic_lights(self, traffic_light_ids: Set[int]):
        assert isinstance(traffic_light_ids, set), '<Lanelet/traffic_lights>: provided list of ids is not a ' \
                                                   'set! type = {}'.format(type(traffic_light_ids))
        self._traffic_lights = traffic_light_ids

    @property
    def adjacent_areas(self) -> Set[int]:
        return self._adjacent_areas

    @adjacent_areas.setter
    def adjacent_areas(self, value: Set[int]):
        assert isinstance(value, set), '<Lanelet/adjacent_areas>: provided list of ids is not a ' \
                                                   'set! type = {}'.format(type(value))
        self._adjacent_areas = value

    @property
    def polygon(self) -> Polygon:
        return self._polygon

    @property
    def left_bound(self) -> int:
        return self._left_bound

    @left_bound.setter
    def left_bound(self, boundary_id: int):
        self._left_bound = boundary_id

    @property
    def right_bound(self) -> int:
        return self._right_bound

    @right_bound.setter
    def right_bound(self, boundary_id: int):
        self._right_bound = boundary_id

    def add_predecessor(self, lanelet: int):
        """
        Adds the ID of a predecessor lanelet to the list of predecessors.
        :param lanelet: Predecessor lanelet ID.
        """
        if lanelet not in self.predecessor:
            self.predecessor.append(lanelet)

    def remove_predecessor(self, lanelet: int):
        """
        Removes the ID of a predecessor lanelet from the list of predecessors.
        :param lanelet: Predecessor lanelet ID.
        """
        if lanelet in self.predecessor:
            self.predecessor.remove(lanelet)

    def add_successor(self, lanelet: int):
        """
        Adds the ID of a successor lanelet to the list of successors.
        :param lanelet: Successor lanelet ID.
        """
        if lanelet not in self.successor:
            self.successor.append(lanelet)

    def remove_successor(self, lanelet: int):
        """
        Removes the ID of a successor lanelet from the list of successors.
        :param lanelet: Successor lanelet ID.
        """
        if lanelet in self.successor:
            self.successor.remove(lanelet)

    def translate_rotate(self, translation: np.ndarray, angle: float):
        """
        This method translates and rotates a lanelet

        :param translation: The translation given as [x_off,y_off] for the x and y translation
        :param angle: The rotation angle in radian (counter-clockwise defined)
        """

        assert is_real_number_vector(translation, 2), '<Lanelet/translate_rotate>: provided translation ' \
                                                      'is not valid! translation = {}'.format(translation)
        assert is_valid_orientation(
                angle), '<Lanelet/translate_rotate>: provided angle is not valid! angle = {}'.format(angle)

        # create transformation matrix
        t_m = commonroad.geometry.transform.translation_rotation_matrix(translation, angle)
        # transform center vertices
        tmp = t_m.dot(np.vstack((self.center_vertices.transpose(), np.ones((1, self.center_vertices.shape[0])))))
        tmp = tmp[0:2, :]
        self._center_vertices = tmp.transpose()

        # transform left vertices
        tmp = t_m.dot(np.vstack((self.left_vertices.transpose(), np.ones((1, self.left_vertices.shape[0])))))
        tmp = tmp[0:2, :]
        self._left_vertices = tmp.transpose()

        # transform right vertices
        tmp = t_m.dot(np.vstack((self.right_vertices.transpose(), np.ones((1, self.right_vertices.shape[0])))))
        tmp = tmp[0:2, :]
        self._right_vertices = tmp.transpose()

        # transform the stop line
        if self._stop_line is not None:
            self._stop_line.translate_rotate(translation, angle)

        # recreate polygon in case it existed
        self._polygon = Polygon(np.concatenate((self.right_vertices, np.flip(self.left_vertices, 0))))

    def interpolate_position(self, distance: float) -> Tuple[np.ndarray, np.ndarray, np.ndarray, int]:
        """
        Computes the interpolated positions on the center/right/left polyline of the lanelet for a given distance
        along the lanelet

        :param distance: The distance for the interpolation
        :return: The interpolated positions on the center/right/left polyline and the segment id of the polyline where
            the interpolation takes place in the form ([x_c,y_c],[x_r,y_r],[x_l,y_l], segment_id)
        """
        assert is_real_number(distance) and np.greater_equal(self.distance[-1], distance) and np.greater_equal(distance,
                                                                                                               0), \
            '<Lanelet/interpolate_position>: provided distance is not valid! distance = {}'.format(
                distance)
        idx = np.searchsorted(self.distance, distance) - 1
        while not self.distance[idx] <= distance:
            idx += 1
        r = (distance - self.distance[idx]) / (self.distance[idx + 1] - self.distance[idx])
        return ((1 - r) * self._center_vertices[idx] + r * self._center_vertices[idx + 1],
                (1 - r) * self._right_vertices[idx] + r * self._right_vertices[idx + 1],
                (1 - r) * self._left_vertices[idx] + r * self._left_vertices[idx + 1], idx)

    def convert_to_polygon(self) -> Polygon:
        """
        Converts the given lanelet to a polygon representation

        :return: The polygon of the lanelet
        """
        warnings.warn("Use the lanelet property <polygon> instead", DeprecationWarning)
        return self._polygon

    def contains_points(self, point_list: np.ndarray) -> List[bool]:
        """
        Checks if a list of points is enclosed in the lanelet

        :param point_list: The list of points in the form [[px1,py1],[px2,py2,],...]
        :return: List of Boolean values with True indicating point is enclosed and False otherwise
        """
        assert isinstance(point_list,
                          ValidTypes.ARRAY), '<Lanelet/contains_points>: provided list of points is not a list! type ' \
                                             '= {}'.format(type(point_list))
        assert is_valid_polyline(
                point_list), 'Lanelet/contains_points>: provided list of points is malformed! points = {}'.format(
                point_list)

        return [self._polygon.contains_point(p) for p in point_list]

    def get_obstacles(self, obstacles: List[Obstacle], time_step: int = 0) -> List[Obstacle]:
        """
        Returns the subset of obstacles,  which are located in the lanelet,  of a given candidate set

        :param obstacles: The set of obstacle candidates
        :param time_step: The time step for the occupancy to check
        :return:
        """

        assert isinstance(obstacles, list) and all(
                isinstance(o, Obstacle) for o in obstacles), '<Lanelet/get_obstacles>: Provided list of obstacles' \
                                                             ' is malformed! obstacles = {}'.format(obstacles)

        # output list
        res = list()
        lanelet_shapely_obj = self._polygon.shapely_object
        # look at each obstacle
        for o in obstacles:
            o_shape = o.occupancy_at_time(time_step).shape

            # vertices to check
            shape_shapely_objects = list()

            # distinguish between shape and shape group and extract vertices
            if isinstance(o_shape, ShapeGroup):
                shape_shapely_objects.extend([sh.shapely_object for sh in o_shape.shapes])
            else:
                shape_shapely_objects.append(o_shape.shapely_object)

            # check if obstacle is in lane
            for shapely_obj in shape_shapely_objects:
                if lanelet_shapely_obj.intersects(shapely_obj):
                    res.append(o)
                    break

        return res

    @staticmethod
    def _merge_static_obstacles_on_lanelet(obstacles_on_lanelet1: Set[int], obstacles_on_lanelet2: Set[int]):
        """
        Merges obstacle IDs of static obstacles on two lanelets

        :param obstacles_on_lanelet1: Obstacle IDs on the first lanelet
        :param obstacles_on_lanelet2: Obstacle IDs on the second lanelet
        :return: Merged obstacle IDs of static obstacles on lanelets
        """
        for obs_id in obstacles_on_lanelet2:
            if obs_id not in obstacles_on_lanelet1:
                obstacles_on_lanelet1.add(obs_id)
        return obstacles_on_lanelet1

    @staticmethod
    def _merge_dynamic_obstacles_on_lanelet(obstacles_on_lanelet1: Dict[int, Set[int]],
                                            obstacles_on_lanelet2: Dict[int, Set[int]]):
        """
        Merges obstacle IDs of static obstacles on two lanelets

        :param obstacles_on_lanelet1: Obstacle IDs on the first lanelet
        :param obstacles_on_lanelet2: Obstacle IDs on the second lanelet
        :return: Merged obstacle IDs of static obstacles on lanelets
        """
        if len(obstacles_on_lanelet2.items()) > 0:
            for time_step, ids in obstacles_on_lanelet2.items():
                for obs_id in ids:
                    if obstacles_on_lanelet1.get(time_step) is not None:
                        if obs_id not in obstacles_on_lanelet1[time_step]:
                            obstacles_on_lanelet1[time_step].add(obs_id)
                    else:
                        obstacles_on_lanelet1[time_step] = {obs_id}

        return obstacles_on_lanelet1

    @classmethod
    def merge_lanelets(cls, lanelet1: 'Lanelet', lanelet2: 'Lanelet') -> 'Lanelet':
        """
        Merges two lanelets which are in predecessor-successor relation

        :param lanelet1: The first lanelet
        :param lanelet2: The second lanelet
        :return: Merged lanelet (predecessor => successor)
        """
        assert isinstance(lanelet1, Lanelet), '<Lanelet/merge_lanelets>: lanelet1 is not a valid lanelet object!'
        assert isinstance(lanelet2, Lanelet), '<Lanelet/merge_lanelets>: lanelet1 is not a valid lanelet object!'
        # check connection via successor / predecessor
        assert lanelet1.lanelet_id in lanelet2.successor or \
               lanelet2.lanelet_id in lanelet1.successor or \
               lanelet1.lanelet_id in lanelet2.predecessor or \
               lanelet2.lanelet_id in lanelet1.predecessor, '<Lanelet/merge_lanelets>: cannot merge two not ' \
                                                            'connected lanelets! successors of l1 = {}, successors ' \
                                                            'of l2 = {}'.format(lanelet1.successor, lanelet2.successor)

        # check pred and successor
        if lanelet1.lanelet_id in lanelet2.predecessor or lanelet2.lanelet_id in lanelet1.successor:
            pred = lanelet1
            suc = lanelet2
        else:
            pred = lanelet2
            suc = lanelet1

        # build new merged lanelet (remove first node of successor if both lanes are connected)
        # check connectedness
        if np.isclose(pred.left_vertices[-1], suc.left_vertices[0]).all():
            idx = 1
        else:
            idx = 0

        # create new lanelet
        left_vertices = np.concatenate((pred.left_vertices, suc.left_vertices[idx:]))
        right_vertices = np.concatenate((pred.right_vertices, suc.right_vertices[idx:]))
        center_vertices = np.concatenate((pred.center_vertices, suc.center_vertices[idx:]))
        lanelet_id = int(str(pred.lanelet_id) + str(suc.lanelet_id))
        predecessor = pred.predecessor
        successor = suc.successor
        static_obstacles_on_lanelet = cls._merge_static_obstacles_on_lanelet(lanelet1.static_obstacles_on_lanelet,
                                                                             lanelet2.static_obstacles_on_lanelet)
        dynamic_obstacles_on_lanelet = cls._merge_dynamic_obstacles_on_lanelet(lanelet1.dynamic_obstacles_on_lanelet,
                                                                               lanelet2.dynamic_obstacles_on_lanelet)

        new_lanelet = Lanelet(left_vertices, center_vertices, right_vertices, lanelet_id, predecessor=predecessor,
                              successor=successor)
        new_lanelet.static_obstacles_on_lanelet = static_obstacles_on_lanelet
        new_lanelet.dynamic_obstacles_on_lanelet = dynamic_obstacles_on_lanelet
        return new_lanelet

    @classmethod
    def all_lanelets_by_merging_successors_from_lanelet(cls, lanelet: 'Lanelet',
                                                        network: 'LaneletNetwork', max_length: float = 150.0) \
            -> Tuple[List['Lanelet'], List[List[int]]]:
        """
        Computes all reachable lanelets starting from a provided lanelet
        and merges them to a single lanelet for each route.

        :param lanelet: The lanelet to start from
        :param network: The network which contains all lanelets
        :param max_length: maximal length of merged lanelets can be provided
        :return: List of merged lanelets, Lists of lanelet ids of which each merged lanelet consists
        """
        assert isinstance(lanelet, Lanelet), '<Lanelet>: provided lanelet is not a valid Lanelet!'
        assert isinstance(network, LaneletNetwork), '<Lanelet>: provided lanelet network is not a ' \
                                                    'valid lanelet network!'
        assert network.find_lanelet_by_id(lanelet.lanelet_id) is not None, '<Lanelet>: lanelet not ' \
                                                                           'contained in network!'

        if lanelet.successor is None or len(lanelet.successor) == 0:
            return [lanelet], [[lanelet.lanelet_id]]

        merge_jobs = lanelet.find_lanelet_successors_in_range(network, max_length=max_length)
        merge_jobs = [[lanelet] + [network.find_lanelet_by_id(p) for p in path] for path in merge_jobs]

        # Create merged lanelets from paths
        merged_lanelets = list()
        merge_jobs_final = []
        for path in merge_jobs:
            pred = path[0]
            merge_jobs_tmp = [pred.lanelet_id]
            for lanelet in path[1:]:
                merge_jobs_tmp.append(lanelet.lanelet_id)
                pred = Lanelet.merge_lanelets(pred, lanelet)

            merge_jobs_final.append(merge_jobs_tmp)
            merged_lanelets.append(pred)

        return merged_lanelets, merge_jobs_final

    def find_lanelet_successors_in_range(self, lanelet_network: "LaneletNetwork", max_length=50.0) -> List[List[int]]:
        """
        Finds all possible successor paths (id sequences) within max_length.

        :param lanelet_network: lanelet network
        :param max_length: abort once length of path is reached
        :return: list of lanelet IDs
        """
        paths = [[s] for s in self.successor]
        paths_final = []
        lengths = [lanelet_network.find_lanelet_by_id(s).distance[-1] for s in self.successor]
        while paths:
            paths_next = []
            lengths_next = []
            for p, le in zip(paths, lengths):
                successors = lanelet_network.find_lanelet_by_id(p[-1]).successor
                if not successors:
                    paths_final.append(p)
                else:
                    for s in successors:
                        if s in p or s == self.lanelet_id or le >= max_length:
                            # prevent loops and consider length of first successor
                            paths_final.append(p)
                            continue

                        l_next = le + lanelet_network.find_lanelet_by_id(s).distance[-1]
                        if l_next < max_length:
                            paths_next.append(p + [s])
                            lengths_next.append(l_next)
                        else:
                            paths_final.append(p + [s])

            paths = paths_next
            lengths = lengths_next

        return paths_final

    def add_dynamic_obstacle_to_lanelet(self, obstacle_id: int, time_step: int):
        """
        Adds a dynamic obstacle ID to lanelet

        :param obstacle_id: obstacle ID to add
        :param time_step: time step at which the obstacle should be added
        """
        if self.dynamic_obstacles_on_lanelet.get(time_step) is None:
            self.dynamic_obstacles_on_lanelet[time_step] = set()
        self.dynamic_obstacles_on_lanelet[time_step].add(obstacle_id)

    def add_static_obstacle_to_lanelet(self, obstacle_id: int):
        """
        Adds a static obstacle ID to lanelet

        :param obstacle_id: obstacle ID to add
        """
        self.static_obstacles_on_lanelet.add(obstacle_id)

    def add_traffic_sign_to_lanelet(self, traffic_sign_id: int):
        """
        Adds a traffic sign ID to lanelet

        :param traffic_sign_id: traffic sign ID to add
        """
        self.traffic_signs.add(traffic_sign_id)

    def add_traffic_light_to_lanelet(self, traffic_light_id: int):
        """
        Adds a traffic light ID to lanelet

        :param traffic_light_id: traffic light ID to add
        """
        self.traffic_lights.add(traffic_light_id)

    def add_adjacent_area_to_lanelet(self, area_id: int):
        """
        Adds an area ID to lanelet

        :param area_id: adjacent area ID to add
        """
        self.adjacent_areas.add(area_id)

    def dynamic_obstacle_by_time_step(self, time_step) -> Set[int]:
        """
        Returns all dynamic obstacles on lanelet at specific time step

        :param time_step: time step of interest
        :returns: list of obstacle IDs
        """
        if self.dynamic_obstacles_on_lanelet.get(time_step) is not None:
            return self.dynamic_obstacles_on_lanelet.get(time_step)
        else:
            return set()

    def orientation_by_position(self, position: np.ndarray) -> float:
        """
        Returns lanelet orientation closest to a given position
        :param position: position of interest
        :return: orientation in interval [-pi,pi]
        """

        def check_angle(point, point1, point2):
            vector_1 = point - point1
            vector_2 = point2 - point1

            def unit_vector(vector):
                norm = np.linalg.norm(vector)
                if np.isclose(norm, 0.):
                    return vector
                else:
                    return vector / norm

            dot_product = np.dot(unit_vector(vector_1), unit_vector(vector_2))
            return np.rad2deg(np.arccos(dot_product))

        assert check_angle(position, self.center_vertices[-1], self.center_vertices[-2]) <= 90 \
               and check_angle(position, self.center_vertices[0], self.center_vertices[1]) <= 90
        position_diff_square = np.sum((self.center_vertices - position) ** 2, axis=1)

        closest_vertex_index = np.argmin(position_diff_square)

        if closest_vertex_index == len(self.center_vertices) - 1:
            vertex1 = self.center_vertices[closest_vertex_index - 1, :]
            vertex2 = self.center_vertices[closest_vertex_index, :]
        else:
            vertex1 = self.center_vertices[closest_vertex_index, :]
            vertex2 = self.center_vertices[closest_vertex_index + 1, :]

        direction_vector = vertex2 - vertex1

        return np.arctan2(direction_vector[1], direction_vector[0])


class LaneletNetwork(IDrawable):
    """
    Class which represents a network of connected lanelets
    """

    def __init__(self, information: MapMetaInformation = MapMetaInformation(), location: Location = Location()):
        """
        Constructor for LaneletNetwork

        :param information: map information of the lanelet network
        :param location: location attribute of the lanelet network
        """
        self._meta_information = information
        self._lanelets: Dict[int, Lanelet] = {}
        # lanelet_id, shapely_polygon
        self._buffered_polygons: Dict[int, ShapelyPolygon] = {}
        self._strtee = None
        # id(shapely_polygon), lanelet_id
        self._lanelet_id_index_by_id: Dict[int, int] = {}

        self._intersections: Dict[int, Intersection] = {}
        self._traffic_signs: Dict[int, TrafficSign] = {}
        self._traffic_lights: Dict[int, TrafficLight] = {}
        self._boundaries: Dict[int, Bound] = {}  # used for new version protobuf mapping
        self._stop_lines: Dict[int, StopLine] = {}  # used for new version protobuf mapping
        self._areas: Dict[int, Area] = {}
        self._location = location

    # pickling of STRtree is not supported by shapely at the moment
    # use this workaround described in this issue:
    # https://github.com/Toblerity/Shapely/issues/1033
    def __getstate__(self):
        state = self.__dict__.copy()
        del state["_strtee"]
        return state

    def __setstate__(self, state):
        self.__dict__.update(state)
        self._create_strtree()

    def __deepcopy__(self, memo):
        cls = self.__class__
        result = cls.__new__(cls)
        # reset
        self._strtee = None

        memo[id(self)] = result
        for k, v in self.__dict__.items():
            setattr(result, k, copy.deepcopy(v, memo))

        result._create_strtree()
        # restore
        self._create_strtree()

        return result

    def __eq__(self, other):
        if not isinstance(other, LaneletNetwork):
            warnings.warn(f"Inequality between LaneletNetwork {repr(self)} and different type {type(other)}")
            return False

        list_elements_eq = True
        lanelet_network_eq = True
        elements = [self._lanelets, self._intersections, self._traffic_signs, self._traffic_lights,
                    self._areas]
        elements_other = [other._lanelets, other._intersections, other._traffic_signs,
                          other._traffic_lights, other._areas]
        for i in range(0, len(elements)):
            e = elements[i]
            e_other = elements_other[i]
            lanelet_network_eq = lanelet_network_eq and len(e) == len(e_other)
            for k in e.keys():
                if k not in e_other:
                    lanelet_network_eq = False
                    continue
                if e.get(k) != e_other.get(k):
                    list_elements_eq = False
        if self._meta_information != other._meta_information:
            lanelet_network_eq = False

        if self._location != other.location:
            lanelet_network_eq = False

        if not lanelet_network_eq:
            warnings.warn(f"Inequality of LaneletNetwork {repr(self)} and the other one {repr(other)}")

        return lanelet_network_eq and list_elements_eq

    def __hash__(self):
        return hash((self._meta_information, self._location, frozenset(self._lanelets.items()),
                     frozenset(self._intersections.items()), frozenset(self._traffic_signs.items()),
                     frozenset(self._traffic_lights.items()),frozenset(self._areas.items())))

    def __str__(self):
        return f"LaneletNetwork consists of lanelets {set(self._lanelets.keys())}, " \
               f"intersections {set(self._intersections.keys())}, " \
               f"traffic signs {set(self._traffic_signs.keys())}," \
               f"traffic lights {set(self._traffic_lights.keys())}," \
               f"adjacent areas {set(self._areas.keys())}," \
               f"boundaries {set(self._boundaries.keys())}," \
               f"and stop_lines {set(self._stop_lines.keys())}"

    def __repr__(self):
        return f"LaneletNetwork(information={self._meta_information}, location={self._location}, " \
               f"lanelets={repr(self._lanelets)}, " \
               f"intersections={repr(self._intersections)}, traffic_signs={repr(self._traffic_signs)}, " \
               f"traffic_lights={repr(self._traffic_lights)}), areas={repr(self._areas)}, " \
               f"boundaries={repr(self._boundaries)}, stop_lines={repr(self._stop_lines)}"

    def _get_lanelet_id_by_shapely_polygon(self, polygon: ShapelyPolygon) -> int:
        return self._lanelet_id_index_by_id[id(polygon)]

    @property
    def meta_information(self) -> MapMetaInformation:
        """ Map information of the lanelet network."""
        return self._meta_information

    @meta_information.setter
    def meta_information(self, meta_information: MapMetaInformation):
        assert isinstance(meta_information, MapMetaInformation), \
            '<LaneletNetwork/information>: provided information is not valid! meta_information = {}'.format(
                    meta_information)
        self._meta_information = meta_information

    @property
    def lanelets(self) -> List[Lanelet]:
        """ List of lanelets of the lanelet network."""
        return list(self._lanelets.values())

    @property
    def lanelet_polygons(self) -> List[Polygon]:
        """ List of polygons of the lanelet network."""
        return [la.polygon for la in self.lanelets]

    @property
    def intersections(self) -> List[Intersection]:
        """ List of intersections of the lanelet network."""
        return list(self._intersections.values())

    @intersections.setter
    def intersections(self, intersections):
        self._intersections = intersections

    @property
    def traffic_signs(self) -> List[TrafficSign]:
        """ List of traffic signs of the lanelet network."""
        return list(self._traffic_signs.values())

    @property
    def boundaries(self) -> List[Bound]:
        """ List of boundaries of the lanelet network used for mapping to the new protobuf format"""
        return list(self._boundaries.values())

    @boundaries.setter
    def boundaries(self, boundaries):
        self._boundaries = boundaries

    @property
    def stop_lines(self) -> List[StopLine]:
        """ List of stop lines of the lanelet network used for mapping to the new protobuf format"""
        return list(self._stop_lines.values())

    @stop_lines.setter
    def stop_lines(self, stop_lines):
        self._stop_lines = stop_lines

    @property
    def traffic_lights(self) -> List[TrafficLight]:
        """ List of traffic lights of the lanelet network."""
        return list(self._traffic_lights.values())

    @property
    def areas(self) -> List[Area]:
        """ List of areas of the lanelet network."""
        return list(self._areas.values())

    @property
    def location(self) -> Union[None, Location]:
        """ Location attribute of the lanelet network."""
        return self._location

    @location.setter
    def location(self, value: Union[None, Location]):
        self._location = value

    @property
    def map_inc_lanelets_to_intersections(self) -> Dict[int, Intersection]:
        """
        dict that maps lanelet ids to the intersection of which it is an incoming lanelet.
        """
        return {l_id: intersection for intersection in self.intersections for l_id in
                list(intersection.map_incoming_lanelets.keys())}

    @property
    def map_outgg_lanelets_to_intersections(self) -> Dict[int, Intersection]:
        """
        dict that maps lanelet ids to the intersection of which it is an outgoing group lanelet.
        """
        return {l_id: intersection for intersection in self.intersections for l_id in
                list(intersection.map_outgg_lanelets.keys())}

    @classmethod
    def create_from_lanelet_list(cls, lanelets: List[Lanelet], cleanup_ids: bool = True):
        """
        Creates a LaneletNetwork object from a given list of lanelets

        :param lanelets: The list of lanelets
        :param cleanup_ids: cleans up unused ids
        :return: The LaneletNetwork for the given list of lanelets
        """
        assert isinstance(lanelets, list) and all(
                isinstance(la, Lanelet) for la in lanelets), '<LaneletNetwork/create_from_lanelet_list>:' \
                                                             'Provided list of lanelets is not valid! ' \
                                                             'lanelets = {}'.format(lanelets)

        # create lanelet network
        lanelet_network = cls()

        # add each lanelet to the lanelet network
        for la in lanelets:
            lanelet_network.add_lanelet(copy.deepcopy(la), rtree=False)

        if cleanup_ids:
            lanelet_network.cleanup_lanelet_references()
            lanelet_network.cleanup_traffic_light_references()
            lanelet_network.cleanup_traffic_sign_references()

        lanelet_network._create_strtree()

        return lanelet_network

    @classmethod
    def create_from_lanelet_network(cls, lanelet_network: 'LaneletNetwork', shape_input: Optional[Shape] = None,
                                    exclude_lanelet_types: Optional[Set[LaneletType]] = None,
                                    cleanup_ids: bool = True):
        """
        Creates a lanelet network from a given lanelet network (copy); adding a shape reduces the lanelets to those
        that intersect the shape provided and specifying a lanelet_type set excludes the lanelet types in the new
        created network.

        :param lanelet_network: The existing lanelet network
        :param shape_input: The lanelets intersecting this shape will be in the new network
        :param exclude_lanelet_types: Removes all lanelets with these lanelet_types
        :param cleanup_ids: Boolean indicating whether unused IDs should be deleted
        :return: The new lanelet network
        """
        if exclude_lanelet_types is None:
            exclude_lanelet_types = set()
        new_lanelet_network = cls()
        traffic_sign_ids = set()
        traffic_light_ids = set()
        area_ids = set()
        boundary_ids = set()
        stop_line_ids = set()
        lanelets = set()

        for la in lanelet_network.lanelets:
            if len(la.lanelet_type.intersection(
                    exclude_lanelet_types)) > 0 or shape_input is not None and not \
                    shape_input.shapely_object.intersects(la.polygon.shapely_object):
                continue

            lanelets.add(la)
            for sign_id in la.traffic_signs:
                traffic_sign_ids.add(sign_id)
            for light_id in la.traffic_lights:
                traffic_light_ids.add(light_id)
            for area_id in la.adjacent_areas:
                area_ids.add(area_id)
            if la.left_bound is not None:
                boundary_ids.add(la.left_bound)
            if la.right_bound is not None:
                boundary_ids.add(la.right_bound)
            if la.stop_line is not None:
                stop_line_ids.add(la.stop_line.stop_line_id)

        for sign_id in traffic_sign_ids:
            new_lanelet_network.add_traffic_sign(copy.deepcopy(lanelet_network.find_traffic_sign_by_id(sign_id)), set())
        for light_id in traffic_light_ids:
            new_lanelet_network.add_traffic_light(copy.deepcopy(lanelet_network.find_traffic_light_by_id(light_id)),
                                                  set())
        for area_id in area_ids:
<<<<<<< HEAD
            new_lanelet_network.add_area(copy.deepcopy(lanelet_network.find_area_by_id(area_id)),
                                         set())
        for boundary_id in boundary_ids:
            if lanelet_network.find_boundary_by_id(boundary_id) is not None:
                new_lanelet_network.add_boundary(copy.deepcopy(lanelet_network.find_boundary_by_id(boundary_id)))

        for stop_line_id in stop_line_ids:
            if lanelet_network.find_stop_line_by_id(stop_line_id) is not None:
                new_lanelet_network.add_stop_line(copy.deepcopy(lanelet_network.find_stop_line_by_id(stop_line_id)),
                                                  set())

=======
            new_lanelet_network.add_area(copy.deepcopy(lanelet_network.find_area_by_id(area_id)), set())
>>>>>>> 0595cf66
        for la in lanelets:
            new_lanelet_network.add_lanelet(copy.deepcopy(la), rtree=False)

        if cleanup_ids:
            new_lanelet_network.cleanup_lanelet_references()

        new_lanelet_network._create_strtree()

        return new_lanelet_network

    def _create_strtree(self):
        """
        Creates spatial index for lanelets for faster querying the lanelets by position.

        Since it is an immutable object, it has to be recreated after every lanelet addition or it should be done
        once after all lanelets are added.
        """

        # validate buffered polygons
        def assert_shapely_polygon(lanelet_id, polygon):
            if not isinstance(polygon, ShapelyPolygon):
                warnings.warn(
                        f"Lanelet with id {lanelet_id}'s polygon is not a <shapely.geometry.Polygon> object! It will "
                        f"be OMITTED from STRtree, therefore this lanelet will NOT be contained in the results of the "
                        f"find_lanelet_by_<position/shape>() functions!!")
                return False
            else:
                return True

        self._buffered_polygons = {lanelet_id: lanelet_shapely_polygon for lanelet_id, lanelet_shapely_polygon in
                                   self._buffered_polygons.items() if
                                   assert_shapely_polygon(lanelet_id, lanelet_shapely_polygon)}

        self._lanelet_id_index_by_id = {id(lanelet_shapely_polygon): lanelet_id for lanelet_id, lanelet_shapely_polygon
                                        in self._buffered_polygons.items()}
        self._strtee = STRtree(list(self._buffered_polygons.values()))

    def remove_lanelet(self, lanelet_id: int, rtree: bool = True):
        """
        Removes a lanelet from a lanelet network and deletes all references.

        :param lanelet_id: ID of lanelet which should be removed.
        :param rtree: Boolean indicating whether rtree should be initialized
        """
        if lanelet_id in self._lanelets.keys():
            del self._lanelets[lanelet_id]
            del self._buffered_polygons[lanelet_id]
            self.cleanup_lanelet_references()

        if rtree:
            self._create_strtree()

    def cleanup_lanelet_references(self):
        """
        Deletes lanelet IDs which do not exist in the lanelet network. Useful when cutting out lanelet networks.
        """
        existing_ids = set(self._lanelets.keys())
        for la in self.lanelets:
            la._predecessor = list(set(la.predecessor).intersection(existing_ids))
            la._successor = list(set(la.successor).intersection(existing_ids))
            la._adj_left = None if la.adj_left is None or la.adj_left not in existing_ids else la.adj_left

            la._adj_left_same_direction = None \
                if la.adj_left_same_direction is None or la.adj_left not in existing_ids else la.adj_left_same_direction
            la._adj_right = None if la.adj_right is None or la.adj_right not in existing_ids else la.adj_right
            la._adj_right_same_direction = None \
                if la.adj_right_same_direction is None or la.adj_right not in existing_ids else \
                la.adj_right_same_direction

        for inter in self.intersections:
            for inc in inter.incomings:
                inc._incoming_lanelets = set(inc.incoming_lanelets).intersection(existing_ids)
                inc._outgoing_straight = set(inc.outgoing_straight).intersection(existing_ids)
                inc._outgoing_right = set(inc.outgoing_right).intersection(existing_ids)
                inc._outgoing_left = set(inc.outgoing_left).intersection(existing_ids)
                inc._crossings = set(inc.crossings).intersection(existing_ids)

    def remove_traffic_sign(self, traffic_sign_id: int):
        """
        Removes a traffic sign from a lanelet network and deletes all references.

        :param traffic_sign_id: ID of traffic sign which should be removed.
        """
        if traffic_sign_id in self._traffic_signs.keys():
            del self._traffic_signs[traffic_sign_id]
            self.cleanup_traffic_sign_references()

    def cleanup_traffic_sign_references(self):
        """
        Deletes traffic sign IDs which do not exist in the lanelet network. Useful when cutting out lanelet networks.
        """
        existing_ids = set(self._traffic_signs.keys())
        for la in self.lanelets:
            la._traffic_signs = la.traffic_signs.intersection(existing_ids)
            if la.stop_line is not None and la.stop_line.traffic_sign_ref is not None:
                la.stop_line._traffic_sign_ref = la.stop_line.traffic_sign_ref.intersection(existing_ids)

    def remove_traffic_light(self, traffic_light_id: int):
        """
        Removes a traffic light from a lanelet network and deletes all references.

        :param traffic_light_id: ID of traffic sign which should be removed.
        """
        if traffic_light_id in self._traffic_lights.keys():
            del self._traffic_lights[traffic_light_id]
        self.cleanup_traffic_light_references()

    def cleanup_traffic_light_references(self):
        """
        Deletes traffic light IDs which do not exist in the lanelet network. Useful when cutting out lanelet networks.
        """
        existing_ids = set(self._traffic_lights.keys())
        for la in self.lanelets:
            la._traffic_lights = la.traffic_lights.intersection(existing_ids)
            if la.stop_line is not None and la.stop_line.traffic_light_ref is not None:
                la.stop_line._traffic_light_ref = la.stop_line.traffic_light_ref.intersection(existing_ids)

    def remove_area(self, area_id: int):
        """
        Removes an area from a lanelet network and deletes all references.

        @param area_id: ID of area which should be removed.
        """
        if area_id in self._areas.keys():
            del self._areas[area_id]

    def remove_intersection(self, intersection_id: int):
        """
        Removes an intersection from a lanelet network and deletes all references.

        :param intersection_id: ID of intersection which should be removed.
        """
        if intersection_id in self._intersections.keys():
            del self._intersections[intersection_id]

    def remove_boundary(self, boundary_id: int):
        """
        Removes a boundary from a lanelet network and deletes all references.

        :param boundary_id: ID of boundary which should be removed.
        """
        if boundary_id in self._boundaries.keys():
            del self._boundaries[boundary_id]

    def remove_stop_line(self, stop_line_id: int):
        """
        Removes a stop line from a lanelet network and deletes all references.

        :param stop_line_id: ID of the stop line which should be removed.
        """
        if stop_line_id in self._stop_lines.keys():
            del self._stop_lines[stop_line_id]

    def find_lanelet_by_id(self, lanelet_id: int) -> Lanelet:
        """
        Finds a lanelet for a given lanelet_id

        :param lanelet_id: The id of the lanelet to find
        :return: The lanelet object if the id exists and None otherwise
        """
        assert is_natural_number(
                lanelet_id), '<LaneletNetwork/find_lanelet_by_id>: provided id is not valid! id = {}'.format(lanelet_id)

        return self._lanelets[lanelet_id] if lanelet_id in self._lanelets else None

    def find_traffic_sign_by_id(self, traffic_sign_id: int) -> TrafficSign:
        """
        Finds a traffic sign for a given traffic_sign_id

        :param traffic_sign_id: The id of the traffic sign to find
        :return: The traffic sign object if the id exists and None otherwise
        """
        assert is_natural_number(
                traffic_sign_id), '<LaneletNetwork/find_traffic_sign_by_id>: provided id is not valid! ' \
                                  'id = {}'.format(traffic_sign_id)

        return self._traffic_signs[traffic_sign_id] if traffic_sign_id in self._traffic_signs else None

    def find_boundary_by_id(self, boundary_id: int) -> Bound:
        """
        Finds a boundary for a given boundary_id
        :param boundary_id: The id of the boundary to find
        :return: Bound object if the id exists and None otherwise
        """
        return self._boundaries[boundary_id] if boundary_id in self._boundaries else None

    def find_stop_line_by_id(self, stop_line_id: int) -> StopLine:
        """
        Finds a stop line for a given stop line id
        :param stop_line_id: The id of the stop line to find
        :return: Bound object if the id exists and None otherwise
        """
        return self._stop_lines[stop_line_id] if stop_line_id in self._stop_lines else None

    def find_traffic_light_by_id(self, traffic_light_id: int) -> TrafficLight:
        """
        Finds a traffic light for a given traffic_light_id

        :param traffic_light_id: The id of the traffic light to find
        :return: The traffic light object if the id exists and None otherwise
        """
        assert is_natural_number(
                traffic_light_id), '<LaneletNetwork/find_traffic_light_by_id>: provided id is not valid! ' \
                                   'id = {}'.format(traffic_light_id)

        return self._traffic_lights[traffic_light_id] if traffic_light_id in self._traffic_lights else None

    def find_area_by_id(self, area_id: int) -> Area:
        """
        Finds an area for a given area id

        :param area_id: The id of the area to find
        :return: The area object if the id exists and None otherwise
        """
        assert is_natural_number(
                area_id), '<LaneletNetwork/find_area_by_id>: provided id is not valid! ' \
                          'id = {}'.format(area_id)

        return self._areas[area_id] if area_id in self._areas else None

    def find_intersection_by_id(self, intersection_id: int) -> Intersection:
        """
        Finds an intersection for a given intersection_id

        :param intersection_id: The id of the intersection to find
        :return: The intersection object if the id exists and None otherwise
        """
        assert is_natural_number(intersection_id), '<LaneletNetwork/find_intersection_by_id>: ' \
                                                   'provided id is not valid! id = {}'.format(intersection_id)

        return self._intersections[intersection_id] if intersection_id in self._intersections else None

    def find_incoming_group_by_id(self, inc_group_id: int) -> IncomingGroup:
        """
        Finds an incoming group for a given incoming_group_id

        :param inc_group_id: The id of the incoming group to find
        :return: The incoming group object if the id exists and None otherwise
        """
        assert is_natural_number(inc_group_id), '<LaneletNetwork/find_incoming_group_by_id>: ' \
                                                'provided id is not valid! id = {}'.format(inc_group_id)
        incoming = [incg for isec in self.intersections for incg in isec.incomings if incg.incoming_id == inc_group_id]
        return incoming[0] if len(incoming) > 0 else None

    def find_outgoing_group_by_id(self, outg_group_id: int) -> OutgoingGroup:
        """
        Finds an incoming group for a given incoming_group_id

        :param outg_group_id: The id of the outgoing group to find
        :return: The outgoing group object if the id exists and None otherwise
        """
        assert is_natural_number(outg_group_id), '<LaneletNetwork/find_outgoing_group_by_id>: ' \
                                                 'provided id is not valid! id = {}'.format(outg_group_id)
        incoming = [incg for isec in self.intersections for incg in isec.incomings if incg.incoming_id == outg_group_id]
        return incoming[0] if len(incoming) > 0 else None

    def add_lanelet(self, lanelet: Lanelet, rtree: bool = True):
        """
        Adds a lanelet to the LaneletNetwork

        :param lanelet: The lanelet to add
        :param rtree: Boolean indicating whether rtree should be initialized
        :return: True if the lanelet has successfully been added to the network, false otherwise
        """

        assert isinstance(lanelet, Lanelet), '<LaneletNetwork/add_lanelet>: provided lanelet is not of ' \
                                             'type lanelet! type = {}'.format(type(lanelet))

        # check if lanelet already exists in network and warn user
        if lanelet.lanelet_id in self._lanelets.keys():
            warnings.warn('Lanelet already exists in network! No changes are made.')
            return False
        else:
            self._lanelets[lanelet.lanelet_id] = lanelet
            self._buffered_polygons[lanelet.lanelet_id] = lanelet.polygon.shapely_object
            if rtree:
                self._create_strtree()
            return True

    def add_traffic_sign(self, traffic_sign: TrafficSign, lanelet_ids: Set[int]):
        """
        Adds a traffic sign to the LaneletNetwork

        :param traffic_sign: The traffic sign to add
        :param lanelet_ids: Lanelets the traffic sign should be referenced from
        :return: True if the traffic sign has successfully been added to the network, false otherwise
        """

        assert isinstance(traffic_sign, TrafficSign), '<LaneletNetwork/add_traffic_sign>: provided traffic sign is ' \
                                                      'not of type traffic_sign! type = {}'.format(type(traffic_sign))

        # check if traffic already exists in network and warn user
        if traffic_sign.traffic_sign_id in self._traffic_signs.keys():
            warnings.warn('Traffic sign with ID {} already exists in network! '
                          'No changes are made.'.format(traffic_sign.traffic_sign_id))
            return False
        else:
            self._traffic_signs[traffic_sign.traffic_sign_id] = traffic_sign
            for lanelet_id in lanelet_ids:
                lanelet = self.find_lanelet_by_id(lanelet_id)
                if lanelet is not None:
                    lanelet.add_traffic_sign_to_lanelet(traffic_sign.traffic_sign_id)
                else:
                    warnings.warn('Traffic sign cannot be referenced to lanelet because the lanelet does not exist.')
            return True

    def add_traffic_light(self, traffic_light: TrafficLight, lanelet_ids: Set[int]):
        """
        Adds a traffic light to the LaneletNetwork

        :param traffic_light: The traffic light to add
        :param lanelet_ids: Lanelets the traffic sign should be referenced from
        :return: True if the traffic light has successfully been added to the network, false otherwise
        """

        assert isinstance(traffic_light, TrafficLight), '<LaneletNetwork/add_traffic_light>: provided traffic light ' \
                                                        'is not of type traffic_light! ' \
                                                        'type = {}'.format(type(traffic_light))

        # check if traffic already exists in network and warn user
        if traffic_light.traffic_light_id in self._traffic_lights.keys():
            warnings.warn('Traffic light already exists in network! No changes are made.')
            return False
        else:
            self._traffic_lights[traffic_light.traffic_light_id] = traffic_light
            for lanelet_id in lanelet_ids:
                lanelet = self.find_lanelet_by_id(lanelet_id)
                if lanelet is not None:
                    lanelet.add_traffic_light_to_lanelet(traffic_light.traffic_light_id)
                else:
                    warnings.warn('Traffic light cannot be referenced to lanelet because the lanelet does not exist.')
            return True

    def add_area(self, area: Area, lanelet_ids: Set[int]):
        """
        Adds an area to the LaneletNetwork

        :param area: The area to add
        :param lanelet_ids: Lanelets the area should be referenced from
        :return: True if the area has successfully been added to the network, false otherwise
        """

        assert isinstance(area, Area), '<LaneletNetwork/add_area>: provided area ' \
                                       'is not of type area! ' \
                                       'type = {}'.format(type(area))

        # check if adjacent area already exists in network and warn user
        if area.area_id in self._areas.keys():
            warnings.warn('Area already exists in network! No changes are made.')
            return False
        else:
            self._areas[area.area_id] = area
            for lanelet_id in lanelet_ids:
                lanelet = self.find_lanelet_by_id(lanelet_id)
                if lanelet is not None:
                    lanelet.add_adjacent_area_to_lanelet(area.area_id)
                else:
                    warnings.warn('Area cannot be referenced to lanelet because the lanelet does not exist.')
            return True

    def add_boundary(self, boundary: Bound):
        """
        Adds a boundary to the LaneletNetwork

        :param boundary: The boundary to add
        :return: True if the boundary has successfully been added to the network, false otherwise
        """
        assert isinstance(boundary, Bound), '<LaneletNetwork/add_boundary>: provided boundary is ' \
                                            'not of type boundary! type = {}'.format(type(boundary))

        # check if boundary already exists in network and warn user
        if boundary.boundary_id in self._boundaries.keys():
            warnings.warn('Boundary already exists in network! No changes are made.')
            return False
        else:
            self._boundaries[boundary.boundary_id] = boundary
            return True

    def add_stop_line(self, stop_line: StopLine, lanelet_ids: Set[int]):
        """
        Adds a stop line to the LaneletNetwork

        :param stop_line: The stop line to add
        :param lanelet_ids: Lanelets the traffic sign should be referenced from
        :return: True if the stop line has successfully been added to the network, false otherwise
        """
        assert isinstance(stop_line, StopLine), '<LaneletNetwork/add_stop_line>: provided stop line is ' \
                                                'not of type stop line! type = {}'.format(type(stop_line))

        # check if stop line already exists in network and warn user
        if stop_line.stop_line_id in self._stop_lines.keys():
            warnings.warn('Stop Line already exists in network! No changes are made.')
            return False
        else:
            self._stop_lines[stop_line.stop_line_id] = stop_line
            for lanelet_id in lanelet_ids:
                lanelet = self.find_lanelet_by_id(lanelet_id)
                if lanelet is not None:
                    lanelet.stop_line = stop_line
                else:
                    warnings.warn('Stop line cannot be referenced to lanelet because the lanelet does not exist.')
            return True

    def add_intersection(self, intersection: Intersection):
        """
        Adds an intersection to the LaneletNetwork

        :param intersection: The intersection to add
        :return: True if the traffic light has successfully been added to the network, false otherwise
        """

        assert isinstance(intersection, Intersection), '<LaneletNetwork/add_intersection>: provided intersection is ' \
                                                       'not of type Intersection! type = {}'.format(type(intersection))

        # check if traffic already exists in network and warn user
        if intersection.intersection_id in self._intersections.keys():
            warnings.warn('Intersection already exists in network! No changes are made.')
            return False
        else:
            self._intersections[intersection.intersection_id] = intersection
            return True

    def add_lanelets_from_network(self, lanelet_network: 'LaneletNetwork'):
        """
        Adds lanelets from a given network object to the current network

        :param lanelet_network: The lanelet network
        :return: True if all lanelets have been added to the network, false otherwise
        """
        flag = True

        # add lanelets to the network
        for la in lanelet_network.lanelets:
            flag = flag and self.add_lanelet(la, rtree=False)
        self._create_strtree()

        return flag

    def translate_rotate(self, translation: np.ndarray, angle: float):
        """
        Translates and rotates the complete lanelet network

        :param translation: The translation given as [x_off,y_off] for the x and y translation
        :param angle: The rotation angle in radian (counter-clockwise defined)
        """

        assert is_real_number_vector(translation,
                                     2), '<LaneletNetwork/translate_rotate>: provided translation is not valid! ' \
                                         'translation = {}'.format(translation)
        assert is_valid_orientation(
                angle), '<LaneletNetwork/translate_rotate>: provided angle is not valid! angle = {}'.format(angle)

        # rotate each lanelet
        for lanelet in self._lanelets.values():
            lanelet.translate_rotate(translation, angle)
        for traffic_sign in self._traffic_signs.values():
            traffic_sign.translate_rotate(translation, angle)
        for traffic_light in self._traffic_lights.values():
            traffic_light.translate_rotate(translation, angle)

    def find_lanelet_by_position(self, point_list: List[np.ndarray]) -> List[List[int]]:
        """
        Finds the lanelet id of a given position

        :param point_list: The list of positions to check
        :return: A list of lanelet ids. If the position could not be matched to a lanelet, an empty list is returned
        """
        assert isinstance(point_list,
                          ValidTypes.LISTS), '<Lanelet/contains_points>: provided list of points is not a list! type ' \
                                             '= {}'.format(type(point_list))
        shapely_points = [ShapelyPoint(p) for p in point_list]
        # Accepted tolerance
        tolerance = 1.0e-15
        geometry_ids = self._strtee.query(shapely_points, predicate="dwithin", distance=tolerance)
        # Convert from [[input_index, str_geometry_id], ...] to
        # [[lanlet_id, ...], ...]
        lanelet_ids = defaultdict(list)
        for input_id, geom_id in zip(*geometry_ids):
            lanelet_shapely_polygon = self._strtee.geometries[geom_id]
            lanelet_id = self._get_lanelet_id_by_shapely_polygon(lanelet_shapely_polygon)
            lanelet_ids[input_id].append(lanelet_id)
        res = [lanelet_ids[i] for i, _ in enumerate(point_list)]
        return res

    def find_lanelet_by_shape(self, shape: Shape) -> List[int]:
        """
        Finds the lanelet id of a given shape

        :param shape: The shape to check
        :return: A list of lanelet ids. If the position could not be matched to a lanelet, an empty list is returned
        """
        assert isinstance(shape, (Circle, Polygon, Rectangle)), '<Lanelet/find_lanelet_by_shape>: ' \
                                                                'provided shape is not a shape! ' \
                                                                'type = {}'.format(type(shape))
        res = []
        for idx in self._strtee.query(shape.shapely_object):
            lanelet_shapely_polygon = self._strtee.geometries[idx]
            if lanelet_shapely_polygon.intersects(shape.shapely_object):
                res.append(self._get_lanelet_id_by_shapely_polygon(lanelet_shapely_polygon))
        return res

    def _sorted_lanelet_ids(self, lanelet_ids, state):
        if len(lanelet_ids) < 2:
            return lanelet_ids
        else:
            lanelet_id_list = np.array(lanelet_ids).astype(int)

            def compute_lanelet_relative_orientation(lanelet_id):
                lanelet = self.find_lanelet_by_id(lanelet_id)
                lanelet_orientation = lanelet.orientation_by_position(state.position)
                return np.abs(subtract_orientations(lanelet_orientation, state.orientation))

            orientation_differences = np.array(list(map(compute_lanelet_relative_orientation, lanelet_id_list)))
            sorted_indices = np.argsort(orientation_differences)

            return list(lanelet_id_list[sorted_indices])

    def find_most_likely_lanelet_by_state(self, state_list: List[TraceState]) -> List[int]:
        """
        Finds the lanelet id of the position of a given state; in case of multiple overlapping lanelets, return the most
        likely lanelet according to the orientation difference between lanelets and given state

        :param state_list: The list of states to check
        :return: A list of lanelet ids. If the position could not be matched to a lanelet, an empty list is returned
        """
        assert isinstance(state_list, ValidTypes.LISTS), '<Lanelet/find_most_likely_lanelet_by_state>: ' \
                                                         'provided list of points is not a list! type = {}'.format(
                type(state_list))
        assert np.all([hasattr(state, "orientation") for state in
                       state_list]), '<Lanelet/find_most_likely_lanelet_by_state>: provided state must have ' \
                                     'orientation!'

        return [self._sorted_lanelet_ids(self.find_lanelet_by_position([state.position])[0], state)[0] for state in
                state_list]

    def filter_obstacles_in_network(self, obstacles: List[Obstacle]) -> List[Obstacle]:
        """
        Returns the list of obstacles which are located in the lanelet network

        :param obstacles: The list of obstacles to check
        :return: The list of obstacles which are located in the lanelet network
        """

        res = list()

        obstacle_to_lanelet_map = self.map_obstacles_to_lanelets(obstacles)

        for k in obstacle_to_lanelet_map.keys():
            obs = obstacle_to_lanelet_map[k]
            for o in obs:
                if o not in res:
                    res.append(o)

        return res

    def map_obstacles_to_lanelets(self, obstacles: List[Obstacle]) -> Dict[int, List[Obstacle]]:
        """
        Maps a given list of obstacles to the lanelets of the lanelet network

        :param obstacles: The list of CR obstacles
        :return: A dictionary with the lanelet id as key and the list of obstacles on the lanelet as a List[Obstacles]
        """
        mapping = {}

        for la in self.lanelets:
            # map obstacles to current lanelet
            mapped_objs = la.get_obstacles(obstacles)

            # check if mapping is not empty
            if len(mapped_objs) > 0:
                mapping[la.lanelet_id] = mapped_objs

        return mapping

    def lanelets_in_proximity(self, point: np.ndarray, radius: float) -> List[Lanelet]:
        """
        Finds all lanelets which intersect a given circle, defined by the center point and radius

        :param point: The center of the circle
        :param radius: The radius of the circle
        :return: The list of lanelets which intersect the given circle
        """

        assert is_real_number_vector(point, length=2), '<LaneletNetwork/lanelets_in_proximity>: provided point is ' \
                                                       'not valid! point = {}'.format(point)
        assert is_positive(
                radius), '<LaneletNetwork/lanelets_in_proximity>: provided radius is not valid! radius = {}'.format(
                radius)

        # get list of lanelet ids
        ids = self._lanelets.keys()

        # output list
        lanes = dict()

        rad_sqr = radius ** 2

        # distance dict for sorting
        distance_list = list()

        # go through list of lanelets
        for i in ids:

            # if current lanelet has not already been added to lanes list
            if i not in lanes:
                lanelet = self.find_lanelet_by_id(i)

                # compute distances (we are not using the sqrt for computational effort)
                distance = (lanelet.center_vertices - point) ** 2.
                distance = distance[:, 0] + distance[:, 1]

                # check if at least one distance is smaller than the radius
                if any(np.greater_equal(rad_sqr, distance)):
                    lanes[i] = self.find_lanelet_by_id(i)
                    distance_list.append(np.min(distance))

                # check if adjacent lanelets can be added as well
                index_min_dist = np.argmin(distance - rad_sqr)

                # check right side of lanelet
                if lanelet.adj_right is not None:
                    p = (lanelet.right_vertices[index_min_dist, :] - point) ** 2
                    p = p[0] + p[1]
                    if np.greater(rad_sqr, p) and lanelet.adj_right not in lanes:
                        lanes[lanelet.adj_right] = self.find_lanelet_by_id(lanelet.adj_right)
                        distance_list.append(p)

                # check left side of lanelet
                if lanelet.adj_left is not None:
                    p = (lanelet.left_vertices[index_min_dist, :] - point) ** 2
                    p = p[0] + p[1]
                    if np.greater(rad_sqr, p) and lanelet.adj_left not in lanes:
                        lanes[lanelet.adj_left] = self.find_lanelet_by_id(lanelet.adj_left)
                        distance_list.append(p)

        # sort list according to distance
        indices = np.argsort(distance_list)
        lanelets = list(lanes.values())

        # return sorted list
        return [lanelets[i] for i in indices]

    def draw(self, renderer: IRenderer, draw_params: OptionalSpecificOrAllDrawParams[LaneletNetworkParams] = None):
        renderer.draw_lanelet_network(self, draw_params)<|MERGE_RESOLUTION|>--- conflicted
+++ resolved
@@ -55,38 +55,23 @@
         self._points = points
 
 
-
 class Lanelet:
     """
     Class which describes a Lanelet entity according to the CommonRoad specification. Each lanelet is described by a
     left and right boundary (polylines). Furthermore, lanelets have relations to other lanelets, e.g. an adjacent left
     neighbor or a predecessor.
     """
-<<<<<<< HEAD
     def __init__(self, left_vertices: Union[np.ndarray, Bound], center_vertices: np.ndarray,
                  right_vertices: Union[np.ndarray, Bound],
                  lanelet_id: int, predecessor: Optional[List[int]] = None, successor: Optional[List[int]] = None,
                  adjacent_left: Optional[Set[int]] = None, adjacent_left_same_direction: Optional[bool] = None,
                  adjacent_right: Optional[Set[int]] = None, adjacent_right_same_direction: Optional[bool] = None,
-=======
-
-    def __init__(self, left_vertices: np.ndarray, center_vertices: np.ndarray, right_vertices: np.ndarray,
-                 lanelet_id: int, predecessor: Optional[List[int]] = None, successor: Optional[List[int]] = None,
-                 adjacent_left: Optional[int] = None,
-                 adjacent_left_same_direction: Optional[bool] = None, adjacent_right: Optional[int] = None,
-                 adjacent_right_same_direction: Optional[bool] = None,
->>>>>>> 0595cf66
                  line_marking_left_vertices: LineMarking = LineMarking.NO_MARKING,
                  line_marking_right_vertices: LineMarking = LineMarking.NO_MARKING,
                  stop_line: Optional[StopLine] = None, lanelet_type: Optional[Set[LaneletType]] = None,
                  user_one_way: Optional[Set[RoadUser]] = None, user_bidirectional: Optional[Set[RoadUser]] = None,
-<<<<<<< HEAD
                  traffic_signs: Optional[Set[int]] = None, traffic_lights: Optional[Set[int]] = None,
                  adjacent_areas: Optional[Set[int]] = None):
-=======
-                 traffic_signs: Optional[Set[int]] = None,
-                 traffic_lights: Optional[Set[int]] = None, adjacent_areas: Optional[Set[int]] = None):
->>>>>>> 0595cf66
         """
         Constructor of a Lanelet object
         :param left_vertices: The vertices of the left boundary of the Lanelet described as a
@@ -1248,9 +1233,7 @@
             new_lanelet_network.add_traffic_light(copy.deepcopy(lanelet_network.find_traffic_light_by_id(light_id)),
                                                   set())
         for area_id in area_ids:
-<<<<<<< HEAD
-            new_lanelet_network.add_area(copy.deepcopy(lanelet_network.find_area_by_id(area_id)),
-                                         set())
+            new_lanelet_network.add_area(copy.deepcopy(lanelet_network.find_area_by_id(area_id)), set())
         for boundary_id in boundary_ids:
             if lanelet_network.find_boundary_by_id(boundary_id) is not None:
                 new_lanelet_network.add_boundary(copy.deepcopy(lanelet_network.find_boundary_by_id(boundary_id)))
@@ -1260,9 +1243,6 @@
                 new_lanelet_network.add_stop_line(copy.deepcopy(lanelet_network.find_stop_line_by_id(stop_line_id)),
                                                   set())
 
-=======
-            new_lanelet_network.add_area(copy.deepcopy(lanelet_network.find_area_by_id(area_id)), set())
->>>>>>> 0595cf66
         for la in lanelets:
             new_lanelet_network.add_lanelet(copy.deepcopy(la), rtree=False)
 
