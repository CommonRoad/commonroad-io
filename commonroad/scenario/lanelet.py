--- conflicted
+++ resolved
@@ -1022,152 +1022,6 @@
         return np.arctan2(direction_vector[1], direction_vector[0])
 
 
-<<<<<<< HEAD
-=======
-class MapInformation:
-    """
-    Class which represents additional information about Lanelet Network
-    """
-    def __init__(self, commonroad_version: str = "2023a", map_id: str = "map_id", date: Time = None,
-                 author: str = "author", affiliation: str = "affiliation", source: str = "source",
-                 licence_name: str = "licence_name", licence_text: str = None):
-        """
-        Constructor for MapInformation
-
-        :param commonroad_version: version of CommonRoad
-        :param map_id: the id of the lanelet network
-        :param date: date of the lanelet network
-        :param author: author of the lanelet network
-        :param affiliation: affiliation of the lanelet network
-        :param source: source of the lanelet network
-        :param licence_name: licence name of the lanelet network
-        :param licence_text: licence text of the lanelet network
-        """
-        self._commonroad_version = commonroad_version
-        self._map_id = map_id
-        if date is None:
-            time = datetime.now()
-            self._date = Time(time.hour, time.minute, time.day, time.month, time.year)
-        else:
-            self._date = date
-        self._author = author
-        self._affiliation = affiliation
-        self._source = source
-        self._licence_name = licence_name
-        if licence_text is None:
-            self._licence_text = ""
-        else:
-            self._licence_text = licence_text
-
-    def __eq__(self, other):
-        if not isinstance(other, MapInformation):
-            warnings.warn(f"Inequality between MapInformation {repr(self)} and different type {type(other)}")
-            return False
-
-        return (self._commonroad_version == other.commonroad_version and self._map_id == other.map_id and
-                self._date == other.date and self._author == other.author and self._affiliation ==
-                other.affiliation and self._source == other.source and self._licence_name == other.licence_name
-                and self._licence_text == other.licence_text)
-
-    def __repr__(self):
-        return f"MapInformation(commonroad_version={self._commonroad_version}, map_id={self._map_id}," \
-               f" date={self._date}, author={self._author}, affiliation={self._affiliation}, source={self._source}," \
-               f" licence_name={self._licence_name}, licence_text={self._licence_text}"
-
-    def __str__(self):
-        return f"MapInformation with commonroad version {self._commonroad_version}, map_id {self._map_id}," \
-               f" date {self._date}, author {self._author}, affiliation {self._affiliation}, source {self._source}," \
-               f" licence name {self._licence_name} and licence text {self._licence_text}"
-
-    def __hash__(self):
-        return hash((self._commonroad_version, self._map_id, self._date, self._author, self._affiliation,
-                     self._source, self._licence_name, self._licence_text))
-
-    @property
-    def commonroad_version(self) -> str:
-        """ Version of CommonRoad."""
-        return self._commonroad_version
-
-    @commonroad_version.setter
-    def commonroad_version(self, commonroad_version: str):
-        assert isinstance(commonroad_version, str), '<MapInformation/commonroad_version>: ' \
-                                            'Provided commonroad_version is not valid! id={}'.format(commonroad_version)
-        self._commonroad_version = commonroad_version
-
-    @property
-    def map_id(self) -> str:
-        """ The id of the lanelet network."""
-        return self._map_id
-
-    @map_id.setter
-    def map_id(self, map_id: str):
-        assert isinstance(map_id, str), '<MapInformation/map_id>: Provided map_id is not valid! id={}'.format(map_id)
-        self._map_id = map_id
-
-    @property
-    def date(self) -> Time:
-        """ Date of the lanelet network."""
-        return self._date
-
-    @date.setter
-    def date(self, date: Time):
-        assert isinstance(date, Time), '<MapInformation/date>: Provided date is not valid! id={}'.format(date)
-        self._date = date
-
-    @property
-    def author(self) -> str:
-        """ Author of the lanelet network."""
-        return self._author
-
-    @author.setter
-    def author(self, author: str):
-        assert isinstance(author, str), '<MapInformation/author>: Provided author is not valid! id={}'.format(author)
-        self._author = author
-
-    @property
-    def affiliation(self) -> str:
-        """ Affiliation of the lanelet network."""
-        return self._affiliation
-
-    @affiliation.setter
-    def affiliation(self, affiliation: str):
-        assert isinstance(affiliation, str), '<MapInformation/affiliation>: ' \
-                                             'Provided affiliation is not valid! id={}'.format(affiliation)
-        self._affiliation = affiliation
-
-    @property
-    def source(self) -> str:
-        """ Source of the lanelet network."""
-        return self._source
-
-    @source.setter
-    def source(self, source: str):
-        assert isinstance(source, str), '<MapInformation/source>: ' \
-                                             'Provided source is not valid! id={}'.format(source)
-        self._source = source
-
-    @property
-    def licence_name(self) -> str:
-        """ Licence name of the lanelet network."""
-        return self._licence_name
-
-    @licence_name.setter
-    def licence_name(self, licence_name: str):
-        assert isinstance(licence_name, str), '<MapInformation/licence_name>: ' \
-                                        'Provided licence_name is not valid! id={}'.format(licence_name)
-        self._licence_name = licence_name
-
-    @property
-    def licence_text(self) -> Union[None, str]:
-        """ Licence text of the lanelet network."""
-        return self._licence_text
-
-    @licence_text.setter
-    def licence_text(self, licence_text: Union[None, str]):
-        self._licence_text = licence_text
-
-
->>>>>>> 66f194a2
 class LaneletNetwork(IDrawable):
     """
     Class which represents a network of connected lanelets
