--- conflicted
+++ resolved
@@ -6,17 +6,15 @@
 
 import commonroad.geometry.transform
 from commonroad.common.validity import *
-from commonroad.geometry.shape import Polygon, ShapeGroup, Circle, Rectangle, Shape
+from commonroad.geometry.shape import Polygon, ShapeGroup, Circle
 from commonroad.scenario.obstacle import Obstacle
-from commonroad.scenario.traffic_sign import TrafficSign, TrafficLight
-from commonroad.scenario.intersection import Intersection
-
-__author__ = "Christian Pek, Sebastian Maierhofer"
+
+__author__ = "Christian Pek"
 __copyright__ = "TUM Cyber-Physical Systems Group"
 __credits__ = ["BMW CAR@TUM"]
-__version__ = "2020.1"
+__version__ = "2019.1"
 __maintainer__ = "Christian Pek"
-__email__ = "commonroad-i06@in.tum.de"
+__email__ = "Christian.Pek@tum.de"
 __status__ = "released"
 
 
@@ -863,14 +861,10 @@
     """
 
     def __init__(self):
-<<<<<<< HEAD
-        self._lanelets: Dict = {}
+        self._lanelets: Dict[int,Lanelet] = {}
         self._intersections: Dict = {}
         self._traffic_signs: Dict = {}
         self._traffic_lights: Dict = {}
-=======
-        self._lanelets: Dict[int,Lanelet] = {}
->>>>>>> a9743f22
 
     @property
     def lanelets(self) -> List[Lanelet]:
@@ -898,7 +892,6 @@
         Creates a LaneletNetwork object from a given list of lanelets
 
         :param lanelets: The list of lanelets
-        :param check_ids: check whether all referred ids still exist
         :param cleanup_ids: cleans up unused ids
         :return: The LaneletNetwork for the given list of lanelets
         """
