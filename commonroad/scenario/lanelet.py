--- conflicted
+++ resolved
@@ -857,14 +857,10 @@
     """
 
     def __init__(self):
-<<<<<<< HEAD
-        self._lanelets: Dict[int,Lanelet] = {}
-=======
         self._lanelets: Dict = {}
         self._intersections: Dict = {}
         self._traffic_signs: Dict = {}
         self._traffic_lights: Dict = {}
->>>>>>> c3ef80f0
 
     @property
     def lanelets(self) -> List[Lanelet]:
