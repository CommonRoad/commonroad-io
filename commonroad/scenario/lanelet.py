--- conflicted
+++ resolved
@@ -840,45 +840,12 @@
         if lanelet.successor is None or len(lanelet.successor) == 0:
             return [lanelet], [[lanelet.lanelet_id]]
 
-<<<<<<< HEAD
         merge_jobs = lanelet.find_lanelet_successors_in_range(network, max_length=max_length)
         merge_jobs = [[lanelet] + [network.find_lanelet_by_id(p) for p in path] for path in merge_jobs]
-=======
-        # Create Graph from network
-        Net = nx.DiGraph()
-        lanelets = network._lanelets.values()
-        leafs = list()
-        for elements in lanelets:
-            Net.add_node(elements)
-            if elements.successor and lanelet.lanelet_id not in elements.successor:
-                for successors in elements.successor:
-                    successor = network.find_lanelet_by_id(successors)
-                    if lanelet_type is None or lanelet_type in successor.lanelet_type:
-                        Net.add_edge(elements, successor)
-            # Find leave Nodes
-            else:
-                leafs.append(elements)
-
-        merge_jobs = list()
-
-        # Get start node for search
-        start = network.find_lanelet_by_id(lanelet.lanelet_id)
-
-        # Calculate all paths (i.e. id sequences) to leaf nodes
-        for leaf in leafs:
-            path = nx.all_simple_paths(Net, start, leaf)
-            path = list(path)
-            if 2 > len(path) > 0:
-                merge_jobs.append(path)
-            else:
-                for i in range(len(path)):
-                    merge_jobs.append([path[i]])
->>>>>>> 13ef32be
 
         # Create merged lanelets from paths
         merged_lanelets = list()
         merge_jobs_final = []
-<<<<<<< HEAD
         for path in merge_jobs:
             pred = path[0]
             merge_jobs_tmp = [pred.lanelet_id]
@@ -887,23 +854,6 @@
                 pred = Lanelet.merge_lanelets(pred, l)
 
             merge_jobs_final.append(merge_jobs_tmp)
-=======
-        for i in range(len(merge_jobs)):
-            for j in merge_jobs[i]:
-                pred = j[0]
-                tmp_length = 0.0
-                merge_jobs_tmp = [pred.lanelet_id]
-                for k in range(1, len(j)):
-                    merge_jobs_tmp.append(j[k].lanelet_id)
-                    if k > 0:
-                        # do not consider length of initial lanelet for conservativeness
-                        tmp_length += j[k].distance[-1]
-                    pred = Lanelet.merge_lanelets(pred, j[k])
-                    if tmp_length >= max_length:
-                        break
-
-                merge_jobs_final.append(merge_jobs_tmp)
->>>>>>> 13ef32be
             merged_lanelets.append(pred)
 
         return merged_lanelets, merge_jobs_final
@@ -911,6 +861,7 @@
     def find_lanelet_successors_in_range(self, lanelet_network: "LaneletNetwork", max_length=50.0):
         """
         Finds all possible successor paths (id sequences) within max_length.
+
         :param range: combined max. length of all lanelets in each path
         :return: list of lanelet IDs
         """
@@ -1168,7 +1119,7 @@
                 lanelet_id), '<LaneletNetwork/find_lanelet_by_id>: provided id is not valid! id = {}'.format(lanelet_id)
 
         return self._lanelets[lanelet_id] if lanelet_id in self._lanelets else None
-        
+
     def find_traffic_sign_by_id(self, traffic_sign_id: int) -> TrafficSign:
         """
         Finds a traffic sign for a given traffic_sign_id
