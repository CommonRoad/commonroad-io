--- conflicted
+++ resolved
@@ -40,24 +40,10 @@
                           f"{repr(self)} and different type {type(other)}")
             return False
 
-<<<<<<< HEAD
-        if self._incoming_id == other.incoming_id and self._incoming_lanelets == other.incoming_lanelets \
-                and self._outgoing_id == other.outgoing_id \
-                and self._outgoing_right == other.outgoing_right \
-                and self._outgoing_straight == other.outgoing_straight \
-                and self._outgoing_left == other.outgoing_left\
-                and self._crossings == other.crossings:
-            return True
-
-        warnings.warn(f"Inequality of IntersectionIncomingElement {repr(self)} and the other one {repr(other)}")
-        return False
-=======
-        return (
-                    self._incoming_id == other.incoming_id and self._incoming_lanelets == other.incoming_lanelets and
-                    self._successors_right == other.successors_right and self._successors_straight ==
-                    other.successors_straight and self._successors_left == other.successors_left and self._left_of ==
-                    other.left_of)
->>>>>>> 66f194a2
+        return (self._incoming_id == other.incoming_id and self._incoming_lanelets == other.incoming_lanelets and
+                self._outgoing_id == other.outgoing_id and self._outgoing_right == other.outgoing_right and
+                self._outgoing_straight == other.outgoing_straight and self._outgoing_left ==
+                other.outgoing_left and self._crossings == other.crossings)
 
     def __hash__(self):
         return hash((self._incoming_id, frozenset(self._incoming_lanelets), self._outgoing_id,
@@ -292,7 +278,6 @@
             if incomings.get(k) != incomings_other.get(k):
                 list_elements_eq = False
 
-<<<<<<< HEAD
         for k in outgoings.keys():
             if k not in outgoings_other:
                 intersection_eq = False
@@ -300,15 +285,7 @@
             if outgoings.get(k) != outgoings_other.get(k):
                 list_elements_eq = False
 
-        if intersection_eq and self._intersection_id == other.intersection_id:
-            return list_elements_eq
-
-        warnings.warn(f"Inequality of Intersection {repr(self)} and the other one {repr(other)}")
-        return False
-=======
-        return (list_elements_eq and intersection_eq and self._intersection_id == other.intersection_id and
-                self._crossings == other.crossings)
->>>>>>> 66f194a2
+        return list_elements_eq and intersection_eq and self._intersection_id == other.intersection_id
 
     def __hash__(self):
         return hash((self._intersection_id, frozenset(self._incomings), frozenset(self._outgoings)))
