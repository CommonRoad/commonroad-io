from typing import List, Set, Dict
from commonroad.common.validity import *


class IncomingGroup:
    """
    This class represents an incoming element of an intersection.
    An incoming can consist of several adjacent lanelets which lead to an intersection, right, straight,
    and left outgoing lanelets, and a reference to the crossing lanelet.
    The right/straight/left outgoings are used to infer for which lanelets the traffic light
    is valid for and to facilitate the calculation of priorities at intersections.
    The crossing element models lanelets which cross other lanelets, e.g., these are usually lanelets of type crosswalk.
    """

    def __init__(self, incoming_id: int, incoming_lanelets: Set[int] = None, outgoing_id: int = None,
                 outgoing_right: Set[int] = None, outgoing_straight: Set[int] = None, outgoing_left: Set[int] = None,
                 crossings: Set[int] = None):
        """
        :param incoming_id: incoming element ID
        :param incoming_lanelets: set of IDs of incoming lanelets
        :param outgoing_id: ID of the outgoing element that contains outgoing lanelets for this intersection element
        :param outgoing_right: set of IDs of incoming lanelets which turn right
        :param outgoing_straight: set of IDs of incoming lanelets which go straight
        :param outgoing_left: set of IDs of incoming lanelets which turn left
        :param crossings: set of crossing elements in intersection
        """
        self._incoming_id = None
        self._incoming_lanelets = None
        self.incoming_id = incoming_id
        self.incoming_lanelets = incoming_lanelets
        self.outgoing_id = outgoing_id
        self.outgoing_right = outgoing_right
        self.outgoing_straight = outgoing_straight
        self.outgoing_left = outgoing_left
        self.crossings = crossings

    def __eq__(self, other):
        if not isinstance(other, IncomingGroup):
            warnings.warn(f"Inequality between IntersectionIncomingElement "
                          f"{repr(self)} and different type {type(other)}")
            return False

        if self._incoming_id == other.incoming_id and self._incoming_lanelets == other.incoming_lanelets \
                and self._outgoing_id == other.outgoing_id \
                and self._outgoing_right == other.outgoing_right \
                and self._outgoing_straight == other.outgoing_straight \
                and self._outgoing_left == other.outgoing_left\
                and self._crossings == other.crossings:
            return True

        warnings.warn(f"Inequality of IntersectionIncomingElement {repr(self)} and the other one {repr(other)}")
        return False

    def __hash__(self):
        return hash((self._incoming_id, frozenset(self._incoming_lanelets), self._outgoing_id,
                     frozenset(self._outgoing_right), frozenset(self._outgoing_straight),
                     frozenset(self._outgoing_left), frozenset(self._crossings)))

    def __str__(self):
        return f"IncomingGroupElement with id {self._incoming_id} represents the incoming" \
               f" lanelets {self._incoming_lanelets} and has outgoing lanelet {self._outgoing_id}," \
               f" right outgoings {self._outgoing_right}, straight outgoings {self._outgoing_straight}," \
               f" left outgoings {self._outgoing_left} and crossings {self._crossings}"

    def __repr__(self):
        return f"IncomingGroupElement(incoming_id={self._incoming_id}, " \
               f"incoming_lanelets={self._incoming_lanelets}, outgoing_id={self._outgoing_id}," \
               f"outgoing_right={self._outgoing_right}, outgoing_straight={self._outgoing_straight}, " \
               f"outgoing_left={self._outgoing_left}), crossings={self._crossings}"

    @property
    def incoming_id(self) -> int:
        """
<<<<<<< HEAD
        returns ID of incoming
=======
        ID of incoming
>>>>>>> b19c724d
        """
        return self._incoming_id

    @incoming_id.setter
    def incoming_id(self, i_id: int):
        """
        :param i_id: ID of incoming
        """
        assert is_natural_number(i_id), '<IntersectionIncomingElement/incoming_id>: Provided incoming_id is not ' \
                                        'valid! id={}'.format(i_id)
        self._incoming_id = i_id

    @property
    def incoming_lanelets(self) -> Set[int]:
        """
<<<<<<< HEAD
        returns set of IDs of incoming lanelets
=======
        set of IDs of incoming lanelets
>>>>>>> b19c724d
        """
        return self._incoming_lanelets

    @incoming_lanelets.setter
    def incoming_lanelets(self, incoming_lanelets: Set[int]):
        """
        :param incoming_lanelets: set of IDs of incoming lanelets
        """
        self._incoming_lanelets = incoming_lanelets

    @property
    def outgoing_id(self) -> Union[None, int]:
        """
<<<<<<< HEAD
        returns an ID of the outgoing element that contains outgoing lanelets for this intersection element
=======
        set of IDs of incoming lanelets which turn right
>>>>>>> b19c724d
        """
        return self._outgoing_id

    @outgoing_id.setter
    def outgoing_id(self, outgoing_id: Union[None, int]):
        """
        :param outgoing_id: id of the outgoing lanelet
        """
        self._outgoing_id = outgoing_id

    @property
    def outgoing_right(self) -> Set[int]:
        """
        returns set of IDs of incoming lanelets which turn right
        """
        return self._outgoing_right

    @outgoing_right.setter
    def outgoing_right(self, outgoing_right: Set[int]):
        """
        :param outgoing_right: set of IDs of incoming lanelets which turn right
        """
        if outgoing_right is None:
            self._outgoing_right = set()
        else:
            self._outgoing_right = outgoing_right

    @property
    def outgoing_straight(self) -> Set[int]:
        """
<<<<<<< HEAD
        returns set of IDs of incoming lanelets which go straight
=======
        set of IDs of incoming lanelets which go straight
>>>>>>> b19c724d
        """
        return self._outgoing_straight

    @outgoing_straight.setter
    def outgoing_straight(self, outgoing_straight: Set[int]):
        """
        :param outgoing_straight: set of IDs of incoming lanelets which go straight
        """
        if outgoing_straight is None:
            self._outgoing_straight = set()
        else:
            self._outgoing_straight = outgoing_straight

    @property
    def outgoing_left(self) -> Set[int]:
        """
<<<<<<< HEAD
        returns set of IDs of incoming lanelets which turn left
=======
        set of IDs of incoming lanelets which turn left
>>>>>>> b19c724d
        """
        return self._outgoing_left

    @outgoing_left.setter
    def outgoing_left(self, outgoing_left: Set[int]):
        """
        :param outgoing_left: set of IDs of incoming lanelets which turn left
        """
        if outgoing_left is None:
            self._outgoing_left = set()
        else:
            self._outgoing_left = outgoing_left

    @property
    def crossings(self) -> Set[int]:
        """
<<<<<<< HEAD
        returns set of crossing elements in intersection
=======
        incoming element ID of incoming element located left of this incoming element
>>>>>>> b19c724d
        """
        return self._crossings

    @crossings.setter
    def crossings(self, crossings: Set[int]):
        """
        :param crossings: set of crossing elements in intersection
        """
        if crossings is None:
            self._crossings = set()
        else:
            self._crossings = crossings


class OutgoingGroup:
    """
    This class represents an outgoing element of an intersection.
    It contains a group of lanelets that are going out of a lanelet in an intersection.
    """

    def __init__(self, outgoing_id: int, outgoing_lanelets: Set[int] = None):
        """
        :param outgoing_id: id of the outgoing group
        :param outgoing_lanelets: set of outgoing lanelets
        """
        self._outgoing_id = outgoing_id
        if outgoing_lanelets is None:
            self._outgoing_lanelets = set()
        else:
            self._outgoing_lanelets = outgoing_lanelets

    def __eq__(self, other):
        if not isinstance(other, OutgoingGroup):
            warnings.warn(f"Inequality between OutgoingGroup element "
                          f"{repr(self)} and different type {type(other)}")
            return False

        if self._outgoing_id == other.outgoing_id and self._outgoing_lanelets == other.outgoing_lanelets:
            return True

        warnings.warn(f"Inequality of OutgoingGroupElement {repr(self)} and the other one {repr(other)}")
        return False

    def __hash__(self):
        return hash((self.outgoing_id, frozenset(self._outgoing_lanelets)))

    def __str__(self):
        return f"OutgoingGroupElement with id {self._outgoing_id} represents the outgoing" \
               f" lanelets {self._outgoing_lanelets}"

    @property
    def outgoing_id(self) -> int:
        return self._outgoing_id

    @outgoing_id.setter
    def outgoing_id(self, outgoing_id: int):
        assert is_natural_number(outgoing_id), '<OutgoingGroup/outgoing_id>: Provided outgoing_id is not ' \
                                        'valid! id={}'.format(outgoing_id)
        self._outgoing_id = outgoing_id

    @property
    def outgoing_lanelets(self) -> Union[None, Set[int]]:
        return self._outgoing_lanelets

    @outgoing_lanelets.setter
    def outgoing_lanelets(self, outgoing_lanelets: Union[None, Set[int]]):
        if outgoing_lanelets is None:
            self._outgoing_lanelets = set()
        else:
            self._outgoing_lanelets = outgoing_lanelets


class Intersection:
    """
    This class represent an intersection.
    An intersection element is defined by at least one incoming and an optional outgoing group element.
    """

    def __init__(self, intersection_id: int, incomings: List[IncomingGroup],
                 outgoings: List[OutgoingGroup] = None):
        """
        :param intersection_id: ID of intersection element
        :param incomings: set of incoming elements in intersection
        :param outgoings: set of outgoing elements in intersection
        """
        self._intersection_id = None
        self._incomings = None

        self.intersection_id = intersection_id
        self.incomings = incomings

        if outgoings is None:
            self._outgoings = []
        else:
            self.outgoings = outgoings

    def __eq__(self, other):
        if not isinstance(other, Intersection):
            warnings.warn(f"Inequality between Intersection {repr(self)} and different type {type(other)}")
            return False

        list_elements_eq = True
        incomings = {incoming.incoming_id: incoming for incoming in self._incomings}
        incomings_other = {incoming.incoming_id: incoming for incoming in other.incomings}
        outgoings = {outgoing.outgoing_id: outgoing for outgoing in self._outgoings}
        outgoings_other = {outgoing.outgoing_id: outgoing for outgoing in other.outgoings}
        intersection_eq = len(incomings) == len(incomings_other) and len(outgoings) == len(outgoings_other)
        for k in incomings.keys():
            if k not in incomings_other:
                intersection_eq = False
                continue
            if incomings.get(k) != incomings_other.get(k):
                list_elements_eq = False

        for k in outgoings.keys():
            if k not in outgoings_other:
                intersection_eq = False
                continue
            if outgoings.get(k) != outgoings_other.get(k):
                list_elements_eq = False

        if intersection_eq and self._intersection_id == other.intersection_id:
            return list_elements_eq

        warnings.warn(f"Inequality of Intersection {repr(self)} and the other one {repr(other)}")
        return False

    def __hash__(self):
        return hash((self._intersection_id, frozenset(self._incomings), frozenset(self._outgoings)))

    def __str__(self):
        return f"Intersection with id {self._intersection_id} consisting of {len(self._incomings)} incoming elements " \
               f"and outgoing elements {self._outgoings}"

    def __repr__(self):
        return f"Intersection(intersection_id={self._intersection_id}, incomings={repr(self._incomings)}, " \
               f"outgoings={self._outgoings})"

    @property
    def intersection_id(self) -> int:
        """
<<<<<<< HEAD
        returns ID of intersection element
=======
        ID of intersection element
>>>>>>> b19c724d
        """
        return self._intersection_id

    @intersection_id.setter
    def intersection_id(self, i_id: int):
        """
        :param i_id: ID of intersection element
        """
        assert is_natural_number(i_id), '<Intersection/intersection_id>: Provided intersection_id is not ' \
                                        'valid! id={}'.format(i_id)
        self._intersection_id = i_id

    @property
    def incomings(self) -> List[IncomingGroup]:
        """
<<<<<<< HEAD
        returns set of incoming elements in intersection
=======
        set of incoming elements in intersection
>>>>>>> b19c724d
        """
        return self._incomings

    @incomings.setter
    def incomings(self, incomings: List[IncomingGroup]):
        """
        :param incomings: i_id ID of intersection element
        """
        self._incomings = incomings

    @property
    def outgoings(self) -> List[OutgoingGroup]:
        """
<<<<<<< HEAD
        returns set of outgoing elements in intersection
=======
        set of crossing elements in intersection
>>>>>>> b19c724d
        """
        return self._outgoings

    @outgoings.setter
    def outgoings(self, outgoings: List[OutgoingGroup]):
        self._outgoings = outgoings

    @property
    def map_incoming_lanelets(self) -> Dict[int, IncomingGroup]:
        """
        Maps all incoming lanelet ids to IntersectionIncomingElement
        """
        return {l_id: inc for inc in self.incomings for l_id in inc.incoming_lanelets}<|MERGE_RESOLUTION|>--- conflicted
+++ resolved
@@ -71,11 +71,7 @@
     @property
     def incoming_id(self) -> int:
         """
-<<<<<<< HEAD
-        returns ID of incoming
-=======
         ID of incoming
->>>>>>> b19c724d
         """
         return self._incoming_id
 
@@ -91,11 +87,7 @@
     @property
     def incoming_lanelets(self) -> Set[int]:
         """
-<<<<<<< HEAD
-        returns set of IDs of incoming lanelets
-=======
         set of IDs of incoming lanelets
->>>>>>> b19c724d
         """
         return self._incoming_lanelets
 
@@ -109,11 +101,7 @@
     @property
     def outgoing_id(self) -> Union[None, int]:
         """
-<<<<<<< HEAD
-        returns an ID of the outgoing element that contains outgoing lanelets for this intersection element
-=======
-        set of IDs of incoming lanelets which turn right
->>>>>>> b19c724d
+        ID of the outgoing element that contains outgoing lanelets for this intersection element
         """
         return self._outgoing_id
 
@@ -127,7 +115,7 @@
     @property
     def outgoing_right(self) -> Set[int]:
         """
-        returns set of IDs of incoming lanelets which turn right
+        set of IDs of incoming lanelets which turn right
         """
         return self._outgoing_right
 
@@ -144,11 +132,7 @@
     @property
     def outgoing_straight(self) -> Set[int]:
         """
-<<<<<<< HEAD
-        returns set of IDs of incoming lanelets which go straight
-=======
         set of IDs of incoming lanelets which go straight
->>>>>>> b19c724d
         """
         return self._outgoing_straight
 
@@ -165,11 +149,7 @@
     @property
     def outgoing_left(self) -> Set[int]:
         """
-<<<<<<< HEAD
-        returns set of IDs of incoming lanelets which turn left
-=======
-        set of IDs of incoming lanelets which turn left
->>>>>>> b19c724d
+        set of IDs of outgoing lanelets which turn left
         """
         return self._outgoing_left
 
@@ -186,11 +166,7 @@
     @property
     def crossings(self) -> Set[int]:
         """
-<<<<<<< HEAD
-        returns set of crossing elements in intersection
-=======
-        incoming element ID of incoming element located left of this incoming element
->>>>>>> b19c724d
+        set of crossing elements in intersection
         """
         return self._crossings
 
@@ -332,11 +308,7 @@
     @property
     def intersection_id(self) -> int:
         """
-<<<<<<< HEAD
-        returns ID of intersection element
-=======
         ID of intersection element
->>>>>>> b19c724d
         """
         return self._intersection_id
 
@@ -352,11 +324,7 @@
     @property
     def incomings(self) -> List[IncomingGroup]:
         """
-<<<<<<< HEAD
-        returns set of incoming elements in intersection
-=======
         set of incoming elements in intersection
->>>>>>> b19c724d
         """
         return self._incomings
 
@@ -370,11 +338,7 @@
     @property
     def outgoings(self) -> List[OutgoingGroup]:
         """
-<<<<<<< HEAD
-        returns set of outgoing elements in intersection
-=======
-        set of crossing elements in intersection
->>>>>>> b19c724d
+        set of outgoing elements in intersection
         """
         return self._outgoings
 
