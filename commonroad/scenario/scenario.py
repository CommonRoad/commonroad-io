import itertools
import warnings
from collections import defaultdict
from typing import Union, List, Set, Dict, Tuple
import numpy as np
import enum

from commonroad.common.util import Interval
from commonroad.common.validity import is_real_number, is_real_number_vector, is_valid_orientation, is_natural_number
from commonroad.scenario.lanelet import Lanelet
from commonroad.scenario.lanelet import LaneletNetwork
from commonroad.scenario.obstacle import ObstacleRole
from commonroad.scenario.obstacle import ObstacleType
from commonroad.scenario.obstacle import StaticObstacle, DynamicObstacle, Obstacle, State
from commonroad.prediction.prediction import Occupancy, SetBasedPrediction, TrajectoryPrediction
from commonroad.scenario.intersection import Intersection
from commonroad.scenario.traffic_sign import TrafficSign, TrafficLight
from commonroad.scenario.building import Building

__author__ = "Stefanie Manzinger, Moritz Klischat, Sebastian Maierhofer"
__copyright__ = "TUM Cyber-Physical Systems Group"
__credits__ = ["Priority Program SPP 1835 Cooperative Interacting Automobiles"]
__version__ = "2020.2"
__maintainer__ = "Stefanie Manzinger"
__email__ = "commonroad-i06@in.tum.de"
__status__ = "Released"


@enum.unique
class Tag(enum.Enum):
    """ Enum containing all possible tags of a CommonRoad scenario."""
    INTERSTATE = "interstate"
    URBAN = "urban"
    HIGHWAY = "highway"
    COMFORT = "comfort"
    CRITICAL = "critical"
    EVASIVE = "evasive"
    CUT_IN = "cut_in"
    ILLEGAL_CUTIN = "illegal_cutin"
    INTERSECTION = "intersection"
    LANE_CHANGE = "lane_change"
    LANE_FOLLOWING = "lane_following"
    MERGING_LANES = "merging_lanes"
    MULTI_LANE = "multi_lane"
    ONCOMING_TRAFFIC = "oncoming_traffic"
    NO_ONCOMING_TRAFFIC = "no_oncoming_traffic"
    PARALLEL_LANES = "parallel_lanes"
    RACE_TRACK = "race_track"
    ROUNDABOUT = "roundabout"
    RURAL = "rural"
    SIMULATED = "simulated"
    SINGLE_LANE = "single_lane"
    SLIP_ROAD = "slip_road"
    SPEED_LIMIT = "speed_limit"
    TRAFFIC_JAM = "traffic_jam"
    TURN_LEFT = "turn_left"
    TURN_RIGHT = "turn_right"
    TWO_LANE = "two_lane"
    EMERGENCY_BRAKING = "emergency_braking"


@enum.unique
class TimeOfDay(enum.Enum):
    """ Enum containing all possible time of days."""
    DAY = "day"
    NIGHT = "night"


@enum.unique
class Weather(enum.Enum):
    """ Enum containing all possible weathers."""
    SUNNY = "sunny"
    LIGHT_RAIN = "light_rain"
    HEAVY_RAIN = "heavy_rain"
    FOG = "fog"
    SNOW = "snow"
    HAIL = "hail"


@enum.unique
class Underground(enum.Enum):
    """ Enum containing all possible undergrounds."""
    WET = "wet"
    CLEAN = "clean"
    DIRTY = "dirty"
    DAMAGED = "damaged"
    SNOW = "snow"
    ICE = "ice"


class Time:
    """
    Class which describes the fictive time when a scenario starts.
    """
    def __init__(self, hours: int, minutes: int):
        """
        Constructor of a time object

        :param hours: hours at start of scenario (0-24)
        :param minutes: minutes at start of scenario (0-60)
        """
        self._hours = hours
        self._minutes = minutes

    @property
    def hours(self) -> int:
        return self._hours

    @property
    def minutes(self) -> int:
        return self._minutes


class GeoTransformation:
    """
    Class which describes the transformation from geodetic to projected Cartesian coordinates according to the
    CommonRoad specification
    """
    def __init__(self, geo_reference: str = None, x_translation: float = None, y_translation: float = None,
                 z_rotation: float = None, scaling: float = None):
        """
        Constructor of a location object

        :param geo_reference: proj-string describing transformation from geodetic to projected Cartesian coordinates
        :param x_translation: translation value for x-coordinates
        :param y_translation: translation value for y-coordinates
        :param z_rotation: rotation value around origin
        :param scaling: multiplication value of x- and y-coordinates
        """
        self._geo_reference = geo_reference
        self._x_translation = x_translation
        self._y_translation = y_translation
        self._z_rotation = z_rotation
        self._scaling = scaling

    @property
    def geo_reference(self) -> str:
        return self._geo_reference

    @property
    def x_translation(self) -> float:
        return self._x_translation

    @property
    def y_translation(self) -> float:
        return self._y_translation

    @property
    def z_rotation(self) -> float:
        return self._z_rotation

    @property
    def scaling(self) -> float:
        return self._scaling


class Environment:
    """
    Class which describes the environment where a scenario takes place as specified in the CommonRoad specification.
    """
    def __init__(self, time: Time = None, time_of_day: TimeOfDay = None, weather: Weather = None,
                 underground: Underground = None):
        """
        Constructor of an environment object

        :param time: time in hours
        :param time_of_day: current time of day, i.e., day or night
        :param weather: weather information, e.g., sunny
        :param underground: underground information, e.g., ice
        """
        self._time = time
        self._time_of_day = time_of_day
        self._weather = weather
        self._underground = underground

    @property
    def time(self) -> Time:
        return self._time

    @property
    def time_of_day(self) -> TimeOfDay:
        return self._time_of_day

    @property
    def weather(self) -> Weather:
        return self._weather

    @property
    def underground(self) -> Underground:
        return self._underground


class Location:
    """
    Class which describes a location according to the CommonRoad specification.
    """
    def __init__(self, geo_name_id: int = -999, gps_latitude: float = 999, gps_longitude: float = 999,
                 geo_transformation: GeoTransformation = None, environment: Environment = None):
        """
        Constructor of a location object

        :param geo_name_id: GeoName ID
        :param gps_latitude: GPS latitude coordinate
        :param gps_longitude: GPS longitude coordinate
        :param geo_transformation: description of geometric transformation during scenario generation
        :param environment: environmental information, e.g. weather
        """
        self._geo_name_id = geo_name_id
        self._gps_latitude = gps_latitude
        self._gps_longitude = gps_longitude
        self._geo_transformation = geo_transformation
        self._environment = environment

    @property
    def geo_name_id(self) -> int:
        return self._geo_name_id

    @property
    def gps_latitude(self) -> float:
        return self._gps_latitude

    @property
    def gps_longitude(self) -> float:
        return self._gps_longitude

    @property
    def geo_transformation(self) -> GeoTransformation:
        return self._geo_transformation

    @property
    def environment(self) -> Environment:
        return self._environment


class Scenario:
    """ Class which describes a Scenario entity according to the CommonRoad specification. Each scenario is described by
     a road network consisting of lanelets (see :class:`commonroad.scenario.lanelet.LaneletNetwork`) and a set of
     obstacles which can be either static or dynamic (see :class:`commonroad.scenario.obstacle.Obstacle`)."""
    def __init__(self, dt: float, benchmark_id: str,
                 author: str = None, tags: Set[Tag] = None, affiliation: str = None, source: str = None,
                 location: Location = None):
        """
        Constructor of a Scenario object

        :param dt: global time step size of the time-discrete scenario
        :param benchmark_id: unique CommonRoad benchmark ID of the scenario
        :param author: authors of the CommonRoad scenario
        :param tags: tags describing and classifying the scenario
        :param affiliation: institution of the authors
        :param source: source of the scenario, e.g. generated by a map converter and a traffic simulator
        :param location: location object of the scenario
        """
        self.dt: float = dt
        self.benchmark_id: str = benchmark_id
        self.lanelet_network: LaneletNetwork = LaneletNetwork()

        self._static_obstacles: Dict[int, StaticObstacle] = defaultdict()
        self._dynamic_obstacles: Dict[int, DynamicObstacle] = defaultdict()

        self._buildings: Dict[int, Building] = defaultdict()

        self._id_set: Set[int] = set()

        # meta data
        self.author = author
        self.tags = tags
        self.affiliation = affiliation
        self.source = source
        self.location = location
        self._vehicles_assigned_to_lanelets = False

    @property
    def dt(self) -> float:
        """ Global time step size of the time-discrete scenario."""
        return self._dt

    @dt.setter
    def dt(self, dt: float):
        assert is_real_number(dt), '<Scenario/dt> argument "dt" of wrong type. ' \
                                   'Expected a real number. Got type: %s.' % type(dt)
        self._dt = dt

    @property
    def benchmark_id(self) -> str:
        """ Unique benchmark ID of a scenario as specified in the CommonRoad XML-file."""
        return self._benchmark_id

    @benchmark_id.setter
    def benchmark_id(self, benchmark_id):
        assert isinstance(benchmark_id, str), '<Scenario/benchmark_id> argument "benchmark_id" of wrong type. ' \
                                              'Expected type: %s. Got type: %s' % (str, type(benchmark_id))
        self._benchmark_id = benchmark_id

    @property
    def lanelet_network(self) -> LaneletNetwork:
        """ Road network composed of lanelets."""
        return self._lanelet_network

    @lanelet_network.setter
    def lanelet_network(self, lanelet_network: LaneletNetwork):
        assert isinstance(lanelet_network, LaneletNetwork), '<Scenario/lanelet_network> argument "lanelet_network"' \
                                                            ' of wrong type. Expected type: %s. Got type: %s.' \
                                                            % (LaneletNetwork, type(lanelet_network))
        self._lanelet_network = lanelet_network

    @property
    def dynamic_obstacles(self) -> List[DynamicObstacle]:
        """ Returns a list of all dynamic obstacles in the scenario."""
        return list(self._dynamic_obstacles.values())

    @property
    def static_obstacles(self) -> List[StaticObstacle]:
        """ Returns a list of all static obstacles in the scenario."""
        return list(self._static_obstacles.values())

    @property
    def obstacles(self) -> List[Union[Obstacle, StaticObstacle, DynamicObstacle]]:
        """ Returns a list of all static and dynamic obstacles in the scenario."""
        return list(itertools.chain(self._static_obstacles.values(),
                                    self._dynamic_obstacles.values()))

    @property
<<<<<<< HEAD
    def vehicles_assigned_to_lanelets(self):
        """ Returns whether vehicles have been assigned to the lanelets they are located on. If not, one can use
        assign_obstacles_to_lanelets() to so. """
        return self._vehicles_assigned_to_lanelets
=======
    def buildings(self) -> List[Building]:
        """ Returns a list of all buildings in the scenario."""
        return list(self._buildings.values())
>>>>>>> 2afa72de

    def add_objects(self, scenario_object: Union[List[Union[Obstacle, Lanelet, LaneletNetwork, TrafficSign,
                                                            TrafficLight, Intersection, Building]], Obstacle, Lanelet,
                                                 LaneletNetwork, TrafficSign, TrafficLight, Intersection, Building],
                    lanelet_ids: Set[int] = None):
        """ Function to add objects, e.g., lanelets, dynamic and static obstacles, to the scenario.

            :param scenario_object: object(s) to be added to the scenario
            :param lanelet_ids: lanelet IDs a traffic sign, traffic light should be referenced from
            :raise ValueError: a value error is raised if the type of scenario_object is invalid.
        """
        if isinstance(scenario_object, list):
            for obj in scenario_object:
                self.add_objects(obj)
        elif isinstance(scenario_object, StaticObstacle):
            self._mark_object_id_as_used(scenario_object.obstacle_id)
            self._static_obstacles[scenario_object.obstacle_id] = scenario_object
            self._add_static_obstacle_to_lanelets(scenario_object.obstacle_id,
                                                  scenario_object.initial_shape_lanelet_ids)
        elif isinstance(scenario_object, DynamicObstacle):
            self._mark_object_id_as_used(scenario_object.obstacle_id)
            self._dynamic_obstacles[scenario_object.obstacle_id] = scenario_object
            self._add_dynamic_obstacle_to_lanelets(scenario_object)
        elif isinstance(scenario_object, LaneletNetwork):
            for lanelet in scenario_object.lanelets:
                self._mark_object_id_as_used(lanelet.lanelet_id)
            for traffic_sign in scenario_object.traffic_signs:
                self._mark_object_id_as_used(traffic_sign.traffic_sign_id)
            for traffic_light in scenario_object.traffic_lights:
                self._mark_object_id_as_used(traffic_light.traffic_light_id)
            for intersection in scenario_object.intersections:
                self._mark_object_id_as_used(intersection.intersection_id)
            self.lanelet_network: LaneletNetwork = scenario_object
        elif isinstance(scenario_object, Lanelet):
            self._mark_object_id_as_used(scenario_object.lanelet_id)
            self._lanelet_network.add_lanelet(scenario_object)
        elif isinstance(scenario_object, TrafficSign):
            self._mark_object_id_as_used(scenario_object.traffic_sign_id)
            self._lanelet_network.add_traffic_sign(scenario_object, lanelet_ids)
        elif isinstance(scenario_object, TrafficLight):
            self._mark_object_id_as_used(scenario_object.traffic_light_id)
            self._lanelet_network.add_traffic_light(scenario_object, lanelet_ids)
        elif isinstance(scenario_object, Intersection):
            self._mark_object_id_as_used(scenario_object.intersection_id)
            self._lanelet_network.add_intersection(scenario_object)
        elif isinstance(scenario_object, Building):
            self._mark_object_id_as_used(scenario_object.building_id)
            self._buildings[scenario_object.building_id] = scenario_object

        else:
            raise ValueError('<Scenario/add_objects> argument "scenario_object" of wrong type. '
                             'Expected types: %s, %s, %s, and %s. Got type: %s.'
                             % (list, Obstacle, Lanelet, LaneletNetwork, type(scenario_object)))

    def _add_static_obstacle_to_lanelets(self, obstacle_id: int, lanelet_ids: Set[int]):
        """ Adds a static obstacle reference to all lanelets the obstacle is on.

        :param obstacle_id: obstacle ID to be removed
        :param lanelet_ids: list of lanelet IDs on which the obstacle is on
        """
        if lanelet_ids is None or len(self.lanelet_network.lanelets) == 0:
            return
        for l_id in lanelet_ids:
            self.lanelet_network.find_lanelet_by_id(l_id).static_obstacles_on_lanelet.add(obstacle_id)

    def _remove_static_obstacle_from_lanelets(self, obstacle_id: int, lanelet_ids: Set[int]):
        """ Remove a static obstacle reference from all lanelets the obstacle is on.

        :param obstacle_id: obstacle ID to be added
        :param lanelet_ids: list of lanelet IDs on which the obstacle is on
        """
        if lanelet_ids is None:
            return
        obs: StaticObstacle = self.obstacle_by_id(obstacle_id)
        l_ids = obs.initial_center_lanelet_ids
        if l_ids is not None:
            for l_id in lanelet_ids:
                self.lanelet_network.find_lanelet_by_id(l_id).static_obstacles_on_lanelet.remove(obstacle_id)

    def _remove_dynamic_obstacle_from_lanelets(self, obstacle: DynamicObstacle):
        """ Removes a dynamic obstacle reference from all lanelets the obstacle is on.

        :param obstacle: obstacle to be removed
        """
        if isinstance(obstacle.prediction, SetBasedPrediction) or len(self.lanelet_network.lanelets) == 0:
            return
        # delete obstacle references from initial time step
        if obstacle.initial_shape_lanelet_ids is not None:
            for lanelet_id in obstacle.initial_shape_lanelet_ids:
                lanelet_dict = self.lanelet_network.find_lanelet_by_id(lanelet_id).dynamic_obstacles_on_lanelet
                lanelet_dict[obstacle.initial_state.time_step].discard(obstacle.obstacle_id)

        # delete obstacle references from prediction
        if obstacle.prediction is not None and obstacle.prediction.shape_lanelet_assignment is not None:
            for time_step, ids in obstacle.prediction.shape_lanelet_assignment.items():
                for lanelet_id in ids:
                    lanelet_dict = self.lanelet_network.find_lanelet_by_id(lanelet_id).dynamic_obstacles_on_lanelet
                    lanelet_dict[time_step].discard(obstacle.obstacle_id)

    def _add_dynamic_obstacle_to_lanelets(self, obstacle: DynamicObstacle):
        """ Adds a dynamic obstacle reference to all lanelets the obstacle is on.

        :param obstacle: obstacle to be added
        """
        if isinstance(obstacle.prediction, SetBasedPrediction) or len(self.lanelet_network.lanelets) == 0:
            return
        # add obstacle references to initial time step
        if obstacle.initial_shape_lanelet_ids is not None:
            for lanelet_id in obstacle.initial_shape_lanelet_ids:
                lanelet_dict = self.lanelet_network.find_lanelet_by_id(lanelet_id).dynamic_obstacles_on_lanelet
                if lanelet_dict.get(obstacle.initial_state.time_step) is None:
                    lanelet_dict[obstacle.initial_state.time_step] = set()
                lanelet_dict[obstacle.initial_state.time_step].add(obstacle.obstacle_id)

        # add obstacle references to prediction
        if obstacle.prediction is not None and obstacle.prediction.shape_lanelet_assignment is not None:
            for time_step, ids in obstacle.prediction.shape_lanelet_assignment.items():
                for lanelet_id in ids:
                    lanelet_dict = self.lanelet_network.find_lanelet_by_id(lanelet_id).dynamic_obstacles_on_lanelet
                    if lanelet_dict.get(time_step) is None:
                        lanelet_dict[time_step] = set()
                    lanelet_dict[time_step].add(obstacle.obstacle_id)

    def remove_obstacle(self, obstacle: Union[Obstacle, List[Obstacle]]):
        """ Removes a static, dynamic or a list of obstacles from the scenario. If the obstacle ID is not assigned,
        a warning message is given.

        :param obstacle: obstacle to be removed
        """
        assert isinstance(obstacle, (list, Obstacle)), '<Scenario/remove_obstacle> argument "obstacle" of wrong type. '\
                                                       'Expected type: %s. Got type: %s.' % (Obstacle, type(obstacle))
        if isinstance(obstacle, list):
            for obs in obstacle:
                self.remove_obstacle(obs)
            return

        if obstacle.obstacle_id in self._static_obstacles:
            self._remove_static_obstacle_from_lanelets(obstacle.obstacle_id, obstacle.initial_shape_lanelet_ids)
            del self._static_obstacles[obstacle.obstacle_id]
            self._id_set.remove(obstacle.obstacle_id)
        elif obstacle.obstacle_id in self._dynamic_obstacles:
            self._remove_dynamic_obstacle_from_lanelets(obstacle)
            del self._dynamic_obstacles[obstacle.obstacle_id]
            self._id_set.remove(obstacle.obstacle_id)
        else:
            warnings.warn('<Scenario/remove_obstacle> Cannot remove obstacle with ID %s, '
                          'since it is not contained in the scenario.' % obstacle.obstacle_id)

    def generate_object_id(self) -> int:
        """ Generates a unique ID which is not assigned to any object in the scenario.

            :return: unique object ID
        """
        return max(self._id_set) + 1

    def occupancies_at_time_step(self, time_step: int, obstacle_role: Union[None, ObstacleRole] = None) \
            -> List[Occupancy]:
        """ Returns the occupancies of all static and dynamic obstacles at a specific time step.

            :param time_step: occupancies of obstacles at this time step
            :param obstacle_role: obstacle role as defined in CommonRoad, e.g., static or dynamic
            :return: list of occupancies of the obstacles
        """
        assert is_natural_number(time_step), '<Scenario/occupancies_at_time> argument "time_step" of wrong type. ' \
                                           'Expected type: %s. Got type: %s.' % (int, type(time_step))
        assert isinstance(obstacle_role, (ObstacleRole, type(None))), \
            '<Scenario/obstacles_by_role_and_type> argument "obstacle_role" of wrong type. Expected types: ' \
            ' %s or %s. Got type: %s.' % (ObstacleRole, None, type(obstacle_role))
        occupancies = list()
        for obstacle in self.obstacles:
            if ((obstacle_role is None or obstacle.obstacle_role == obstacle_role) and
                    obstacle.occupancy_at_time(time_step)):
                occupancies.append(obstacle.occupancy_at_time(time_step))
        return occupancies

    def obstacle_by_id(self, obstacle_id: int) -> Union[Obstacle, DynamicObstacle, StaticObstacle, None]:
        """
        Finds an obstacle for a given obstacle_id

        :param obstacle_id: ID of the queried obstacle
        :return: the obstacle object if the ID exists, otherwise None
        """
        assert is_natural_number(obstacle_id), '<Scenario/obstacle_by_id> argument "obstacle_id" of wrong type. ' \
                                             'Expected type: %s. Got type: %s.' % (int, type(obstacle_id))
        obstacle = None
        if obstacle_id in self._static_obstacles:
            obstacle = self._static_obstacles[obstacle_id]
        elif obstacle_id in self._dynamic_obstacles:
            obstacle = self._dynamic_obstacles[obstacle_id]
        else:
            warnings.warn('<Scenario/obstacle_by_id> Obstacle with ID %s is not contained in the scenario.'
                          % obstacle_id)
        return obstacle

    def obstacles_by_role_and_type(self, obstacle_role: Union[None, ObstacleRole] = None,
                                   obstacle_type: Union[None, ObstacleType] = None) \
            -> List[Obstacle]:
        """
        Filters the obstacles by their role and type.

        :param obstacle_role: obstacle role as defined in CommonRoad, e.g., static or dynamic
        :param obstacle_type: obstacle type as defined in CommonRoad, e.g., car, train, or bus
        :return: list of all obstacles satisfying the given obstacle_role and obstacle_type
        """
        assert isinstance(obstacle_role, (ObstacleRole, type(None))), \
            '<Scenario/obstacles_by_role_and_type> argument "obstacle_role" of wrong type. Expected types: ' \
            ' %s or %s. Got type: %s.' % (ObstacleRole, None, type(obstacle_role))
        assert isinstance(obstacle_type, (ObstacleType, type(None))), \
            '<Scenario/obstacles_by_role_and_type> argument "obstacle_type" of wrong type. Expected types: ' \
            ' %s or %s. Got type: %s.' % (ObstacleType, None, type(obstacle_type))
        obstacle_list = list()
        for obstacle in self.obstacles:
            if ((obstacle_role is None or obstacle.obstacle_role == obstacle_role)
                    and (obstacle_type is None or obstacle.obstacle_type == obstacle_type)):
                obstacle_list.append(obstacle)
        return obstacle_list

    def obstacles_by_position_intervals(
            self, position_intervals: List[Interval],
            obstacle_role: Tuple[ObstacleRole] = (ObstacleRole.DYNAMIC, ObstacleRole.STATIC),
            time_step: int = None) -> List[Obstacle]:
        """
        Returns obstacles which center is located within in the given x-/y-position intervals.

        :param position_intervals: list of intervals for x- and y-coordinates [interval_x,  interval_y]
        :param obstacle_role: tuple containing the desired obstacle roles
        :return: list of obstacles in the position intervals
        """
        def contained_in_interval(position: np.ndarray):
            if position_intervals[0].contains(position[0]) and position_intervals[1].contains(position[1]):
                return True
            return False

        if time_step is None:
            time_step=0

        obstacle_list = list()
        if ObstacleRole.STATIC in obstacle_role:
            for obstacle in self.static_obstacles:
                if contained_in_interval(obstacle.initial_state.position):
                    obstacle_list.append(obstacle)
        if ObstacleRole.DYNAMIC in obstacle_role:
            for obstacle in self.dynamic_obstacles:
                occ = obstacle.occupancy_at_time(time_step)
                if occ is not None:
                    if not hasattr(occ.shape, 'center'):
                        obstacle_list.append(obstacle)
                    elif contained_in_interval(occ.shape.center):
                        obstacle_list.append(obstacle)
        return obstacle_list

    def obstacle_states_at_time_step(self, time_step: int) -> Dict[int, State]:
        """
        Returns all obstacle states which exist at a provided time step.

        :param time_step: time step of interest
        :return: dictionary which maps id to obstacle state at time step
        """
        assert is_natural_number(time_step), '<Scenario/obstacle_at_time_step> argument "time_step" of wrong type. ' \
                                           'Expected type: %s. Got type: %s.' % (int, type(time_step))

        obstacle_states = {}
        for obstacle in self.dynamic_obstacles:
            if obstacle.state_at_time(time_step) is not None:
                obstacle_states[obstacle.obstacle_id] = obstacle.state_at_time(time_step)
        for obstacle in self.static_obstacles:
            obstacle_states[obstacle.obstacle_id] = obstacle.initial_state
        return obstacle_states

    def assign_obstacles_to_lanelets(self, time_steps: Union[List[int],None] = None,
                                     obstacle_ids: Union[Set[int], None] = None,
                                     use_center_only = False):
        """
        Assigns center points and shapes of obstacles to lanelets by setting the attributes
        Obstacle.prediction.initial_shape_lanelet_ids, .shape_lanelet_assignment, .initial_center_lanelet_ids,
        & .center_lanelet_assignment, and Lanelet.dynamic_obstacles_on_lanelet & .static_obstacles_on_lanelet.

        :param time_steps: time step for which the obstacles should be assigned. If None, all time_steps are
        assigned.
        :param obstacle_ids: ids for which the assignment should be computed. If None, all obstacles are
        :param use_center_only: if False, the shape is used to find occupied lanelets.
        Otherwise, only the center is used.
        assigned.
        """
        def assign_dynamic_obstacle_shape_at_time(obstacle: DynamicObstacle, time_step):
            # assign center of obstacle
            # print(time_step, [state.time_step for state in obstacle.prediction.trajectory.state_list])
            if time_step == obstacle.initial_state.time_step:
                position = obstacle.initial_state.position
            elif not isinstance(obstacle.prediction, TrajectoryPrediction):
                return
            else:
                position = obstacle.prediction.trajectory.state_at_time_step(time_step).position

            lanelet_ids_center = set(self.lanelet_network.find_lanelet_by_position([position])[0])
            obstacle.prediction.center_lanelet_assignment[time_step] = lanelet_ids_center

            if use_center_only:
                lanelet_ids = lanelet_ids_center
            else:
                # assign shape of obstacle
                shape = obstacle.occupancy_at_time(time_step).shape
                lanelet_ids = set(self.lanelet_network.find_lanelet_by_shape(shape))
                obstacle.prediction.shape_lanelet_assignment[time_step] = lanelet_ids

            if time_step == obstacle.initial_state.time_step:
                if not use_center_only:
                    obstacle.initial_shape_lanelet_ids = lanelet_ids
                obstacle.initial_center_lanelet_ids = lanelet_ids_center
            for l_id in lanelet_ids:
                self.lanelet_network.find_lanelet_by_id(l_id)\
                    .add_dynamic_obstacle_to_lanelet(obstacle_id=obstacle.obstacle_id, time_step=time_step)

        def assign_static_obstacle(obstacle: StaticObstacle):
            shape = obstacle.occupancy_at_time(0).shape
            if not use_center_only:
                lanelet_ids = set(self.lanelet_network.find_lanelet_by_shape(shape))
                obstacle.initial_shape_lanelet_ids = lanelet_ids
            lanelet_ids = set(self.lanelet_network.find_lanelet_by_position([obstacle.initial_state.position])[0])
            obstacle.initial_center_lanelet_ids = lanelet_ids

            for l_id in lanelet_ids:
                self.lanelet_network.find_lanelet_by_id(l_id)\
                    .add_static_obstacle_to_lanelet(obstacle_id=obstacle.obstacle_id)

        if obstacle_ids is None:
            # assign all obstacles
            obstacle_ids = set(self._static_obstacles.keys()).union(set(self._dynamic_obstacles.keys()))

        for obs_id in obstacle_ids:
            obs = self.obstacle_by_id(obs_id)
            if isinstance(obs, DynamicObstacle):
                if time_steps is None:
                    # assign all time steps
                    time_steps_tmp = range(obs.prediction.initial_time_step - 1,
                                           obs.prediction.final_time_step + 1)
                else:
                    time_steps_tmp = time_steps

                if obs.prediction.shape_lanelet_assignment is None:
                    obs.prediction.shape_lanelet_assignment = {}
                if obs.prediction.center_lanelet_assignment is None:
                    obs.prediction.center_lanelet_assignment = {}


                for t in time_steps_tmp:
                    assign_dynamic_obstacle_shape_at_time(obs, t)
            else:
                assign_static_obstacle(obs)

        self._vehicles_assigned_to_lanelets = True

    def translate_rotate(self, translation: np.ndarray, angle: float):
        """ Translates and rotates all objects, e.g., obstacles and road network, in the scenario.

            :param translation: translation vector [x_off, y_off] in x- and y-direction
            :param angle: rotation angle in radian (counter-clockwise)
        """
        assert is_real_number_vector(translation, 2), '<Scenario/translate_rotate>: argument "translation" is ' \
                                                      'not a vector of real numbers of length 2. translation = {}.'\
                                                      .format(translation)
        assert is_valid_orientation(angle), '<Scenario/translate_rotate>: argument "orientation" is not valid. ' \
                                            'angle = {}.'.format(angle)

        self._lanelet_network.translate_rotate(translation, angle)
        for obstacle in self.obstacles:
            obstacle.translate_rotate(translation, angle)

    def _is_object_id_used(self, object_id: int) -> bool:
        """ Checks if an ID is already assigned to an object in the scenario.

            :param object_id: object ID to be checked
            :return: True, if the object ID is already assigned, False otherwise
        """
        return object_id in self._id_set

    def _mark_object_id_as_used(self, object_id: int):
        """ Checks if an ID is assigned to an object in the scenario. If the ID is already assigned an error is
        raised, otherwise, the ID is added to the set of assigned IDs.

        :param object_id: object ID to be checked
        :raise ValueError:  if the object ID is already assigned to another object in the scenario.
        """
        if self._is_object_id_used(object_id):
            raise ValueError("ID %s is already used." % object_id)
        self._id_set.add(object_id)

    def __str__(self):
        traffic_str = "\n"
        traffic_str += "Scenario:\n"
        traffic_str += "- Benchmark ID: {}\n".format(self._benchmark_id)
        traffic_str += "- Time step size: {}\n".format(self._dt)
        traffic_str += "- Number of Obstacles: {}\n".format(len(self.obstacles))
        traffic_str += "- Lanelets:\n"
        traffic_str += str(self._lanelet_network)
        return traffic_str<|MERGE_RESOLUTION|>--- conflicted
+++ resolved
@@ -320,16 +320,9 @@
                                     self._dynamic_obstacles.values()))
 
     @property
-<<<<<<< HEAD
-    def vehicles_assigned_to_lanelets(self):
-        """ Returns whether vehicles have been assigned to the lanelets they are located on. If not, one can use
-        assign_obstacles_to_lanelets() to so. """
-        return self._vehicles_assigned_to_lanelets
-=======
     def buildings(self) -> List[Building]:
         """ Returns a list of all buildings in the scenario."""
         return list(self._buildings.values())
->>>>>>> 2afa72de
 
     def add_objects(self, scenario_object: Union[List[Union[Obstacle, Lanelet, LaneletNetwork, TrafficSign,
                                                             TrafficLight, Intersection, Building]], Obstacle, Lanelet,
