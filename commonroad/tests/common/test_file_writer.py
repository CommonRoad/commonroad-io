--- conflicted
+++ resolved
@@ -1,18 +1,15 @@
 import logging
 import os
 import unittest
-
-from shapely.geometry import Point
 
 from commonroad.common.file_writer import CommonRoadFileWriter, OverwriteExistingFile
 from commonroad.geometry.shape import *
 from lxml import etree
 from commonroad.planning.planning_problem import PlanningProblem, PlanningProblemSet, GoalRegion
 from commonroad.prediction.prediction import *
-from commonroad.scenario.lanelet import Lanelet, LaneletNetwork, LineMarking, LaneletType, StopLine
+from commonroad.scenario.lanelet import Lanelet, LaneletNetwork, LineMarking
 from commonroad.scenario.obstacle import *
 from commonroad.scenario.scenario import Scenario
-from commonroad.scenario.traffic_rule import TrafficSign, TrafficSignElement, TrafficSignID
 from commonroad.scenario.trajectory import *
 
 
@@ -52,42 +49,36 @@
 
         traj_pred = TrajectoryPrediction(trajectory, rectangle)
 
-        static_obs = StaticObstacle(3,ObstacleType(0), obstacle_shape=circ, initial_state=init_state)
+        static_obs = StaticObstacle(0,ObstacleType(0), obstacle_shape=circ, initial_state=init_state)
         dyn_set_obs = DynamicObstacle(1,ObstacleType(0),
                                       initial_state=traj_pred.trajectory.state_at_time_step(0),
                                       prediction=set_pred, obstacle_shape=rectangle)
         dyn_traj_obs = DynamicObstacle(2, ObstacleType(0),
                                        initial_state=traj_pred.trajectory.state_at_time_step(0),
                                        prediction=traj_pred, obstacle_shape=rectangle)
-        lanelet1_stopline = StopLine(Point(12345.12, 0.0), Point(0.0, 1), LineMarking.SOLID)
         lanelet1 = Lanelet(np.array([[12345.12, 0.0], [1.0,0.0],[2,0]]), np.array([[0.0, 1],[1.0,1],[2,1]]), np.array([[0.0, 2], [1.0,2],[2,2]]), 100,
-                [101], [101], 101, False, 101, True,
-                          LineMarking.DASHED, LineMarking.SOLID,lanelet1_stopline, {LaneletType.HIGHWAY}, None, None, {1})
+                [101], [101], 101, False, 101, True, 10.0,
+                          LineMarking.DASHED, LineMarking.SOLID)
         lanelet2 = Lanelet(np.array([[0.0, 0.0], [1.0, 0.0], [2, 0]]), np.array([[0.0, 1], [1.0, 1], [2, 1]]),
-                           np.array([[0.0, 2], [1.0, 2], [2, 2]]), 101,
-                           [100], [100], 100, False, 100, True,
-                           LineMarking.SOLID, LineMarking.DASHED, None, {LaneletType.HIGHWAY}, None, None, {1})
-        traffic_sign_max_speed = TrafficSignElement(TrafficSignID.MAXSPEED.value, [10.0])
-        traffic_sign = TrafficSign(1, {traffic_sign_max_speed})
+                          np.array([[0.0, 2], [1.0, 2], [2, 2]]), 101,
+                          [100], [100], 100, False, 100, True, 10.0,
+                          LineMarking.SOLID, LineMarking.DASHED)
 
         lanelet_network = LaneletNetwork().create_from_lanelet_list(list([lanelet1, lanelet2]))
-        lanelet_network.add_traffic_sign(traffic_sign)
         scenario = Scenario(0.1,'ZAM_test_0-0-1')
         scenario.add_objects([static_obs, lanelet_network])
 
         goal_region = GoalRegion([State(time_step=Interval(0,1),velocity=Interval(0.0,1),position=rectangle),
-<<<<<<< HEAD
-                                  State(time_step=Interval(1,2),velocity=Interval(0.0,1),position=circ)],{0:[100,101],1:list([101])})
-=======
                                   State(time_step=Interval(1,2),velocity=Interval(0.0,1),position=circ)],{0:[100,101],1:[101]})
->>>>>>> 946690b4
         planning_problem = PlanningProblem(1000, State(velocity=0.1, position=np.array([[0],[0]]),  orientation=0,
                                                        yaw_rate=0, slip_angle=0, time_step=0), goal_region)
         planning_problem_set = PlanningProblemSet(list([planning_problem]))
+
         filename = self.out_path + '/test_writing_shapes.xml'
         CommonRoadFileWriter(scenario,planning_problem_set, 'PrinceOfZAM','TU Munich','unittest','original').\
             write_to_file(filename=filename,overwrite_existing_file=OverwriteExistingFile.ALWAYS)
         assert self.validate_with_xsd(self.out_path + '/test_writing_shapes.xml')
+
         # test overwriting
         CommonRoadFileWriter(scenario, planning_problem_set, 'PrinceOfZAM', 'TU Munich', 'unittest', 'should_not_appear'). \
             write_to_file(filename=filename,
