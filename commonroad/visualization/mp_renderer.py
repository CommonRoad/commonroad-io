import os
from collections import defaultdict
from copy import deepcopy
from typing import Set, Callable

import matplotlib as mpl
import matplotlib.artist as artists
import matplotlib.axes
import matplotlib.collections as collections
import matplotlib.figure
import matplotlib.patches as patches
import matplotlib.pyplot as plt
import matplotlib.text as text
import shapely.geometry
from matplotlib.animation import FuncAnimation
from matplotlib.colors import hsv_to_rgb, rgb_to_hsv, to_rgb, to_hex
from matplotlib.path import Path
from tqdm import tqdm

import commonroad.geometry.shape
import commonroad.prediction.prediction
import commonroad.scenario.obstacle
from commonroad.common.util import Interval
from commonroad.geometry.shape import *
from commonroad.planning.goal import GoalRegion
from commonroad.planning.planning_problem import PlanningProblemSet, PlanningProblem
from commonroad.prediction.prediction import Occupancy, TrajectoryPrediction
from commonroad.scenario.lanelet import LaneletNetwork
from commonroad.common.common_lanelet import LineMarking
from commonroad.scenario.obstacle import DynamicObstacle, StaticObstacle, SignalState, PhantomObstacle, \
    EnvironmentObstacle, Obstacle
from commonroad.scenario.scenario import Scenario
from commonroad.scenario.state import TraceState
from commonroad.scenario.traffic_sign import TrafficSign
from commonroad.scenario.traffic_light import TrafficLight
from commonroad.scenario.traffic_light import TrafficLightState
from commonroad.scenario.trajectory import Trajectory
from commonroad.visualization.draw_params import *
from commonroad.visualization.icons import supported_icons, get_obstacle_icon_patch
from commonroad.visualization.traffic_sign import draw_traffic_light_signs
from commonroad.visualization.util import LineDataUnits, collect_center_line_colors, get_arrow_path_at, colormap_idx, \
    line_marking_to_linestyle, traffic_light_color_dict, get_tangent_angle, approximate_bounding_box_dyn_obstacles, \
    get_vehicle_direction_triangle, LineCollectionDataUnits

traffic_sign_path = os.path.join(os.path.dirname(__file__), 'traffic_signs/')


class ZOrders:
    # Map
    LANELET_POLY = 9.0
    INCOMING_POLY = 9.1
    OUTGOING_POLY = 9.1
    CROSSING_POLY = 9.2
    CENTER_BOUND = 10.0
    LIGHT_STATE_OTHER = 10.0
    LIGHT_STATE_GREEN = 10.05
    DIRECTION_ARROW = 10.1
    OUTGOINGS = 11.0
    STOP_LINE = 11.0
    RIGHT_BOUND = 12.0
    LEFT_BOUND = 12.0
    # Obstacles
    OBSTACLES = 20.0
    CAR_PATCH = 20.0
    # Labels
    LANELET_LABEL = 30.2
    STATE = 100.0
    LABELS = 1000.0
    # Values added to base value from drawing parameters
    INDICATOR_ADD = 0.2
    BRAKING_ADD = 0.2
    HORN_ADD = 0.1
    BLUELIGHT_ADD = 0.1


class MPRenderer(IRenderer):

    def __init__(self, draw_params: Optional[MPDrawParams] = None,
                 plot_limits: Union[List[Union[int, float]], None] = None, ax: Union[mpl.axes.Axes, None] = None,
                 figsize: Union[None, Tuple[float, float]] = None, focus_obstacle: Union[None, Obstacle] = None):
        """
        Creates an renderer for matplotlib

        :param draw_params: Default drawing params, if not supplied, default values are used.
        :param plot_limits: plotting limits. If not supplied, using `ax.autoscale()`. If focus obstacle is supplied,
            plot limits are relative to the obstacle position.
        :param ax: Axis to use. If not supplied, `pyplot.gca()` is used.
        :param figsize: size of the figure
        :param focus_obstacle: if provided, the plot_limits are centered around center of obstacle at time_begin
        """

        self._plot_limits = None
        if draw_params is None:
            self.draw_params = MPDrawParams()
        else:
            self.draw_params = draw_params

        if ax is None:
            self.ax = plt.gca()
        else:
            self.ax = ax
        self.f = self.ax.figure

        if figsize is not None:
            self.f.set_size_inches(*figsize)

        # Draw elements
        self.dynamic_artists = []
        self.dynamic_collections = []
        self.static_artists = []
        self.static_collections = []
        self.obstacle_patches = []
        self.traffic_sign_artists = []
        self.traffic_signs = []
        self.traffic_sign_call_stack = tuple()
        self._traffic_sign_draw_params = self.draw_params.traffic_sign
        self._traffic_light_draw_params = self.draw_params.traffic_light
        # labels of dynamic elements
        self.dynamic_labels = []

        # current center of focus obstacle
        self.plot_center = None
        self.callbacks = defaultdict(list)
        self.focus_obstacle_id = focus_obstacle.obstacle_id if focus_obstacle is not None else None
        self.plot_limits = plot_limits

    @property
    def plot_limits(self):
        if self.focus_obstacle_id is not None and self._plot_limits is None:
            # Make sure plot limits are not None if focus obstacle is activated. Otherwise, focus obstacle doesn't work.
            return [-20.0, 20.0, -20.0, 20.0]
        else:
            return self._plot_limits

    @plot_limits.setter
    def plot_limits(self, val: List[Union[float, int, List[Union[float, int]]]]):
        if val is not None and isinstance(val[0], List):
            self._plot_limits = val[0] + val[1]
        elif isinstance(val, List) or val == "auto":
            self._plot_limits = val
        elif val is not None:
            raise ValueError(f"Invalid plot_limit: {val}")

    @property
    def plot_limits_focused(self):
        """
        plot limits centered around focus_obstacle_id defined in draw_params
        """
        if self.plot_limits is not None and (self.plot_limits == "auto" or self.plot_center is None):
            return self.plot_limits
        elif self.plot_center is not None:
            plot_limits_f = np.array(self.plot_limits, dtype=int)
            plot_limits_f[:2] += int(self.plot_center[0])
            plot_limits_f[2:] += int(self.plot_center[1])
            return plot_limits_f

    def add_callback(self, event, func):
        self.callbacks[event].append(func)

    def draw_list(self, drawable_list: List[IDrawable],
                  draw_params: Union[MPDrawParams, List[Optional[BaseParam]], None] = None) -> None:
        """
        Simple wrapper to draw a list of drawable objects

        :param drawable_list: Objects to draw
        :param draw_params: optional parameters for plotting, overriding the parameters of the renderer
        :return: None
        """
        if not isinstance(draw_params, list):
            draw_params = [draw_params] * len(drawable_list)
        assert len(draw_params) == len(
                drawable_list), f"Number of drawables has to match number of draw params {len(drawable_list)} vs. " \
                                f"{len(draw_params)}!"
        for elem, params in zip(drawable_list, draw_params):
            elem.draw(self, params)

    def clear(self, keep_static_artists=False) -> None:
        """
        Clears the internal drawing buffer

        :return: None
        """
        self.plot_center = None
        self.obstacle_patches.clear()
        self.traffic_signs.clear()
        self.traffic_sign_call_stack = tuple()
        self._traffic_sign_draw_params = self.draw_params.traffic_sign
        self._traffic_light_draw_params = self.draw_params.traffic_light
        self.dynamic_artists.clear()
        self.dynamic_collections.clear()
        self.traffic_sign_artists.clear()
        self.dynamic_labels.clear()
        if keep_static_artists is False:
            self.static_artists.clear()
            self.static_collections.clear()

    def remove_dynamic(self) -> None:
        """
        Remove the dynamic objects from their current axis

        :return: None
        """
        for art in self.dynamic_artists:
            if hasattr(art, "axes") and art.axes is not None:
                art.remove()

        # text artists cannot be removed -> set invisble
        for t in self.dynamic_labels:
            t.set_visible(False)
        self.dynamic_labels.clear()

    def render_dynamic(self) -> List[artists.Artist]:
        """
        Only render dynamic objects from buffer

        :return: List of drawn object's artists
        """
        artist_list = []
        self.traffic_sign_artists = draw_traffic_light_signs(self.traffic_signs, self._traffic_light_draw_params,
                                                             self._traffic_sign_draw_params, self)
        for art in self.dynamic_artists:
            self.ax.add_artist(art)
            artist_list.append(art)
        for art in self.traffic_sign_artists:
            self.ax.add_artist(art)
            artist_list.append(art)
        for col in self.dynamic_collections:
            self.ax.add_collection(col)
            artist_list.append(col)
        for t in self.dynamic_labels:
            self.ax.add_artist(t)

        self.obstacle_patches.sort(key=lambda x: x.zorder)
        patch_col = mpl.collections.PatchCollection(self.obstacle_patches, match_original=True,
                                                    zorder=ZOrders.OBSTACLES)
        self.ax.add_collection(patch_col)
        artist_list.append(patch_col)
        self.dynamic_artists = artist_list
        self._connect_callbacks()
        return artist_list

    def render_static(self) -> List[artists.Artist]:
        """
        Only render static objects from buffer

        :return: List of drawn object's artists
        """
        for col in self.static_collections:
            self.ax.add_collection(col)
        for art in self.static_artists:
            self.ax.add_artist(art)

        self._connect_callbacks()
        return self.static_collections + self.static_artists

    def render(self, show: bool = False, filename: str = None, keep_static_artists=False) -> List[artists.Artist]:
        """
        Render all objects from buffer

        :param show: Show the resulting figure
        :param filename: If provided, saves the figure to the provided file
        :return: List of drawn object's artists
        """
        self.ax.cla()
        artists_list = self.render_static()
        artists_list.extend(self.render_dynamic())

        if self.plot_limits is None:
            self.ax.autoscale(True)
        else:
            self.ax.set_xlim(self.plot_limits_focused[:2])
            self.ax.set_ylim(self.plot_limits_focused[2:])
        self.ax.set_aspect('equal')
        if filename is not None:
            self.f.savefig(filename, bbox_inches='tight')
        if show:
            self.f.show()

        if not self.draw_params.axis_visible:
            self.ax.axes.xaxis.set_visible(False)
            self.ax.axes.yaxis.set_visible(False)

        self.clear(keep_static_artists)
        return artists_list

    def _connect_callbacks(self):
        """
        Connects collected callbacks with ax object.
        """
        for event, funcs in self.callbacks.items():
            for fun in funcs:
                self.ax.callbacks.connect(event, fun)

        self.ax_updated = False

    def create_video(self, obj_lists: List[IDrawable], file_path: str, delta_time_steps: int = 1,
                     plotting_horizon: int = 0, draw_params: Union[List[Optional[BaseParam]], BaseParam, None] = None,
                     fig_size: Union[list, None] = None, dt: Optional[int] = None, dpi: int = 120,
                     progress: bool = True, callback: Optional[
                Callable[[matplotlib.figure.Figure, matplotlib.axes.Axes, int], None]] = None) -> None:
        """
        Creates a video of one or multiple CommonRoad objects in mp4, gif,
        or avi format.

        :param obj_lists: list of objects to be plotted.
        :param file_path: filename of generated video (ends on .mp4/.gif/.avi, default mp4, when nothing is specified)
        :param delta_time_steps: plot every delta_time_steps time steps of scenario
        :param plotting_horizon: time steps of prediction plotted in each frame
        :param draw_params: optional parameters for plotting, overriding the parameters of the renderer
        :param fig_size: size of the video
        :param dt: time step between frames in ms
        :param dpi: resolution of the video
        :param progress: Show a progress bar.
        :param callback: Callback called after drawing each frame. Parameters passed to the callback are
            the matplotlib figure and axes object, and the frame number.
        :return: None
        """
        if not isinstance(draw_params, list):
            draw_params = [draw_params] * len(obj_lists)
        for i, params in enumerate(draw_params):
            draw_params[i] = params or self.draw_params
        time_begin = draw_params[0].time_begin
        time_end = draw_params[0].time_end
        assert time_begin < time_end, '<video/create_scenario_video> ' \
                                      'time_begin=%i needs to smaller than ' \
                                      'time_end=%i.' % (time_begin, time_end)

        if fig_size is None:
            fig_size = [15, 8]

        self.ax.clear()
        self.f.set_size_inches(*fig_size)
        self.ax.set_aspect('equal')

        def init_frame():
            self.draw_list(obj_lists, draw_params=draw_params)
            self.render_static()

        def update(frame=0):
            current_time_step = time_begin + delta_time_steps * frame
            for params in draw_params:
                params.time_begin = current_time_step
                params.time_end = time_begin + min(frame_count, delta_time_steps * frame + plotting_horizon)
            self.remove_dynamic()
            self.clear()
            self.draw_list(obj_lists, draw_params=draw_params)
            artists = self.render_dynamic()
            if callback is not None:
                callback(self.f, self.ax, frame)
            if self.plot_limits is None:
                self.ax.autoscale()
            elif self.plot_limits == 'auto':
                limits = approximate_bounding_box_dyn_obstacles(obj_lists, current_time_step)
                if limits is not None:
                    self.ax.set_xlim(limits[0][0] - 10, limits[0][1] + 10)
                    self.ax.set_ylim(limits[1][0] - 10, limits[1][1] + 10)
                else:
                    self.ax.autoscale()
            else:
                self.ax.set_xlim(self.plot_limits_focused[0], self.plot_limits_focused[1])
                self.ax.set_ylim(self.plot_limits_focused[2], self.plot_limits_focused[3])

            if not self.draw_params.axis_visible:
                self.ax.axes.xaxis.set_visible(False)
                self.ax.axes.yaxis.set_visible(False)
                self.ax.axis("off")
            return artists

        # Min frame rate is 1 fps
        if dt is None:
            # Try to infer from a scenario
            for obj in obj_lists:
                if isinstance(obj, Scenario):
                    dt = obj.dt * 1000.0
                    break
            else:
                dt = 100.0
        dt = min(1000.0, dt)
        frame_count = (time_end - time_begin) // delta_time_steps
        plt.ioff()
        # Interval determines the duration of each frame in ms
        anim = FuncAnimation(self.f, update, frames=frame_count, init_func=init_frame, blit=False, interval=dt)

        if not any([file_path.endswith('.mp4'), file_path.endswith('.gif'), file_path.endswith('.avi')]):
            file_path += '.mp4'
        interval_seconds = dt / 1000.0
        with tqdm(total=frame_count, unit="frame", disable=not progress) as t:
            anim.save(file_path, dpi=dpi, writer='ffmpeg', extra_args=["-g", "1", "-keyint_min", str(interval_seconds)],
                      progress_callback=lambda *_: t.update(1))
        self.clear()
        self.ax.clear()

    def draw_scenario(self, obj: Scenario, draw_params: Optional[MPDrawParams] = None) -> None:
        """
        :param obj: object to be plotted
        :param draw_params: optional parameters for plotting, overriding the parameters of the renderer
        :return: None
        """
        draw_params = draw_params or self.draw_params
        obj.lanelet_network.draw(self, draw_params.lanelet_network)
        obs = obj.obstacles
        # Draw all objects
        for o in obs:
            if isinstance(o, DynamicObstacle):
                o.draw(self, draw_params.dynamic_obstacle)
            elif isinstance(o, StaticObstacle):
                o.draw(self, draw_params.static_obstacle)
            elif isinstance(o, EnvironmentObstacle):
                o.draw(self, draw_params.environment_obstacle)
            else:
                o.draw(self, draw_params.phantom_obstacle)

    def draw_static_obstacle(self, obj: StaticObstacle,
                             draw_params: OptionalSpecificOrAllDrawParams[StaticObstacleParams] = None) -> None:
        """
        :param obj: object to be plotted
        :param draw_params: optional parameters for plotting, overriding the parameters of the renderer
        :return: None
        """
        if draw_params is None:
            draw_params = self.draw_params.static_obstacle
        elif isinstance(draw_params, MPDrawParams):
            draw_params = draw_params.static_obstacle

        time_begin = draw_params.time_begin
        occ = obj.occupancy_at_time(time_begin)
        self._draw_occupancy(occ, obj.initial_state, draw_params.occupancy)

    def _draw_occupancy(self, occ: Occupancy, state: TraceState,
                        draw_params: OptionalSpecificOrAllDrawParams[OccupancyParams] = None) -> None:
        if draw_params is None:
            draw_params = self.draw_params.occupancy
        elif isinstance(draw_params, MPDrawParams):
            draw_params = draw_params.occupancy
        if occ is not None:
            occ.draw(self, draw_params)
        if state is not None and state.is_uncertain_position:
            shape_params = deepcopy(draw_params.uncertain_position)
            shape_params.zorder = 0.1 + draw_params.shape.zorder
            state.position.draw(self, shape_params)

    def draw_dynamic_obstacle(self, obj: DynamicObstacle,
                              draw_params: OptionalSpecificOrAllDrawParams[DynamicObstacleParams]) -> None:
        """
        :param obj: object to be plotted
        :param draw_params: optional parameters for plotting, overriding the parameters of the renderer
        :return: None
        """
        if draw_params is None:
            draw_params = self.draw_params.dynamic_obstacle
        elif isinstance(draw_params, MPDrawParams):
            draw_params = draw_params.dynamic_obstacle

        time_begin = draw_params.time_begin
        time_end = draw_params.time_end
        focus_obstacle_id = self.focus_obstacle_id
        draw_icon = draw_params.draw_icon
        show_label = draw_params.show_label
        draw_shape = draw_params.draw_shape
        draw_direction = draw_params.draw_direction
        draw_initial_state = draw_params.draw_initial_state
        draw_occupancies = draw_params.occupancy.draw_occupancies
        draw_signals = draw_params.draw_signals
        draw_trajectory = draw_params.trajectory.draw_trajectory

        draw_history = draw_params.history.draw_history

        if obj.prediction is None and obj.initial_state.time_step < time_begin or obj.initial_state.time_step > \
                time_end:
            return
        elif (
                obj.prediction is not None and obj.prediction.final_time_step < time_begin) or \
                obj.initial_state.time_step > time_end:
            return

        if draw_history and isinstance(obj.prediction, commonroad.prediction.prediction.TrajectoryPrediction):
            self._draw_history(obj, draw_params)

        # draw car icon
        if draw_icon and obj.obstacle_type in supported_icons() and type(
                obj.prediction) == commonroad.prediction.prediction.TrajectoryPrediction:

            try:
                length = obj.obstacle_shape.length
                width = obj.obstacle_shape.width
            except AttributeError:
                draw_shape = True
                draw_icon = False

            if draw_icon:
                draw_shape = False
                if time_begin == obj.initial_state.time_step:
                    inital_state = obj.initial_state
                else:
                    inital_state = obj.prediction.trajectory.state_at_time_step(time_begin)
                if inital_state is not None:
                    vehicle_color = draw_params.vehicle_shape.occupancy.shape.facecolor
                    vehicle_edge_color = draw_params.vehicle_shape.occupancy.shape.edgecolor
                    self.obstacle_patches.extend(get_obstacle_icon_patch(obj.obstacle_type, inital_state.position[0],
                                                                         inital_state.position[1],
                                                                         inital_state.orientation,
                                                                         vehicle_length=length, vehicle_width=width,
                                                                         vehicle_color=vehicle_color,
                                                                         edgecolor=vehicle_edge_color,
                                                                         zorder=ZOrders.CAR_PATCH))
        elif draw_icon is True:
            draw_shape = True

        # draw shape
        if draw_shape:
            veh_occ = obj.occupancy_at_time(time_begin)
            if veh_occ is not None:
                self._draw_occupancy(veh_occ, obj.initial_state, draw_params.vehicle_shape.occupancy)
                if draw_direction and veh_occ is not None and type(veh_occ.shape) == Rectangle:
                    v_tri = get_vehicle_direction_triangle(veh_occ.shape)
                    self.draw_polygon(v_tri, draw_params.vehicle_shape.direction)

        # draw signals
        if draw_signals and (draw_shape or draw_icon):
            sig = obj.signal_state_at_time_step(time_begin)
            veh_occ = obj.occupancy_at_time(time_begin)
            if veh_occ is not None and sig is not None:
                self._draw_signal_state(sig, veh_occ, draw_params.signals)

        # draw occupancies
        if draw_occupancies and type(obj.prediction) == commonroad.prediction.prediction.SetBasedPrediction:
            if draw_shape:
                # occupancy already plotted
                time_begin_occ = time_begin + 1
            else:
                time_begin_occ = time_begin

            for time_step in range(time_begin_occ, time_end):
                state = None
                if isinstance(obj.prediction, TrajectoryPrediction):
                    state = obj.prediction.trajectory.state_at_time_step(time_step)
                occ = obj.occupancy_at_time(time_step)
                self._draw_occupancy(occ, state, draw_params.occupancy)

        # draw trajectory
        if draw_trajectory and type(obj.prediction) == commonroad.prediction.prediction.TrajectoryPrediction:
            obj.prediction.trajectory.draw(self, draw_params.trajectory)

        # get state
        state = None
        if time_begin == 0:
            state = obj.initial_state
        elif type(obj.prediction) == commonroad.prediction.prediction.TrajectoryPrediction:
            state = obj.prediction.trajectory.state_at_time_step(time_begin)

        # set plot center state
        if focus_obstacle_id == obj.obstacle_id and state is not None:
            self.plot_center = state.position

        # draw label
        if show_label:
            if state is not None:
                position = state.position
                self.dynamic_labels.append(text.Text(position[0] + 0.5, position[1], str(obj.obstacle_id), clip_on=True,
                                                     zorder=ZOrders.LABELS))

        # draw initial state
        if draw_initial_state and state is not None:
            state.draw(self, draw_params.state)

    def draw_phantom_obstacle(self, obj: PhantomObstacle,
                              draw_params: OptionalSpecificOrAllDrawParams[PhantomObstacleParams] = None) -> None:
        """
        :param obj: object to be plotted
        :param draw_params: optional parameters for plotting, overriding the parameters of the renderer
        :return: None
        """
        if draw_params is None:
            draw_params = self.draw_params.phantom_obstacle
        elif isinstance(draw_params, MPDrawParams):
            draw_params = draw_params.phantom_obstacle

        time_begin = draw_params.time_begin
        time_end = draw_params.time_end

        # draw shape
        if draw_params.draw_shape:
            occ = obj.occupancy_at_time(time_begin)
            if occ is not None:
                occ.draw(self, draw_params.occupancy)

        # draw occupancies
        if draw_params.occupancy.draw_occupancies:
            if draw_params.draw_shape:
                # Initial shape already drawn
                occ_time_begin = time_begin + 1
            else:
                occ_time_begin = time_begin
            for time_step in range(occ_time_begin, time_end):
                occ = obj.occupancy_at_time(time_step)
                if occ is not None:
                    occ.draw(self, draw_params.occupancy)

    def draw_environment_obstacle(self, obj: EnvironmentObstacle, draw_params: OptionalSpecificOrAllDrawParams[
            EnvironmentObstacleParams] = None) -> None:
        """
        :param obj: object to be plotted
        :param draw_params: optional parameters for plotting, overriding the parameters of the renderer
        :return: None
        """
        if draw_params is None:
            draw_params = self.draw_params.environment_obstacle
        elif isinstance(draw_params, MPDrawParams):
            draw_params = draw_params.environment_obstacle

        time_begin = draw_params.time_begin
        obj.occupancy_at_time(time_begin).draw(self, draw_params.occupancy)

    def _draw_history(self, dyn_obs: DynamicObstacle, draw_params: DynamicObstacleParams):
        """
        Draws history occupancies of the dynamic obstacle

        which allows for differentiation of plotting styles
               depending on the call stack of drawing functions
        :param draw_params: parameters for plotting, overriding the parameters of the renderer
        :param dyn_obs: the dynamic obstacle
        :return:
        """
        time_begin = draw_params.time_begin
        history_base_color = draw_params.vehicle_shape.occupancy.shape.facecolor
        history_steps = draw_params.history.steps
        history_fade_factor = draw_params.history.fade_color
        history_step_size = draw_params.history.step_size
        history_base_color = rgb_to_hsv(to_rgb(history_base_color))
        occupancy_params = deepcopy(draw_params.vehicle_shape.occupancy)
        for history_idx in range(history_steps, 0, -1):
            time_step = time_begin - history_idx * history_step_size
            occ = dyn_obs.occupancy_at_time(time_step)
            if occ is not None:
                color_hsv_new = history_base_color.copy()
                color_hsv_new[2] = max(0, color_hsv_new[2] - history_fade_factor * history_idx)
                color_hex_new = to_hex(hsv_to_rgb(color_hsv_new))
                occupancy_params.facecolor = color_hex_new
                occ.draw(self, occupancy_params)

    def draw_trajectory(self, obj: Trajectory,
                        draw_params: OptionalSpecificOrAllDrawParams[TrajectoryParams] = None) -> None:
        """
        :param obj: object to be plotted
        :param draw_params: optional parameters for plotting, overriding the parameters of the renderer
        :return: None
        """
        if draw_params is None:
            draw_params = self.draw_params.trajectory
        elif isinstance(draw_params, MPDrawParams):
            draw_params = draw_params.trajectory

        if draw_params.time_begin >= draw_params.time_end:
            return

        traj_states = [obj.state_at_time_step(t) for t in range(draw_params.time_begin, draw_params.time_end) if
                       obj.state_at_time_step(t) is not None]
        position_sets = [s.position for s in traj_states if s.is_uncertain_position]
        traj_points = [s.position for s in traj_states if not s.is_uncertain_position]

        traj_points = np.array(traj_points)

        # Draw certain states
        if len(traj_points) > 0:
            if draw_params.draw_continuous:
                path = mpl.path.Path(traj_points, closed=False)
                self.obstacle_patches.append(
                        mpl.patches.PathPatch(path, color=draw_params.facecolor, lw=draw_params.line_width,
                                              zorder=draw_params.zorder, fill=False))
            else:
                self.dynamic_collections.append(
                        collections.EllipseCollection(np.ones([traj_points.shape[0], 1]) * draw_params.line_width,
                                                      np.ones([traj_points.shape[0], 1]) * draw_params.line_width,
                                                      np.zeros([traj_points.shape[0], 1]), offsets=traj_points,
                                                      offset_transform=self.ax.transData,
                                                      units='xy', linewidths=0, zorder=draw_params.zorder,
                                                      facecolor=draw_params.facecolor))

        # Draw uncertain states
        for pset in position_sets:
            pset.draw(self, draw_params.shape)

    def draw_trajectories(self, obj: List[Trajectory],
                          draw_params: OptionalSpecificOrAllDrawParams[TrajectoryParams] = None) -> None:
        if draw_params is None:
            draw_params = self.draw_params.trajectory
        elif isinstance(draw_params, MPDrawParams):
            draw_params = draw_params.trajectory
        if draw_params.unique_colors:
            cmap = colormap_idx(len(obj))
            for i, traj in enumerate(obj):
                draw_params.facecolor = mpl.colors.to_hex(cmap(i))
                traj.draw(self, draw_params)
        else:
            self.draw_list(obj, draw_params)

    def draw_polygon(self, vertices, draw_params: OptionalSpecificOrAllDrawParams[ShapeParams] = None) -> None:
        """
        Draws a polygon shape

        :param vertices: vertices of the polygon
        :param draw_params: optional parameters for plotting, overriding the parameters of the renderer
        :return: None
        """
        if draw_params is None:
            draw_params = self.draw_params.shape
        elif isinstance(draw_params, MPDrawParams):
            draw_params = draw_params.shape
        self.obstacle_patches.append(
            mpl.patches.Polygon(vertices, closed=True, facecolor=draw_params.facecolor, edgecolor=draw_params.edgecolor,
                                zorder=draw_params.zorder, alpha=draw_params.opacity, linewidth=draw_params.linewidth,
                                antialiased=draw_params.antialiased))

    def draw_rectangle(self, vertices: np.ndarray,
                       draw_params: OptionalSpecificOrAllDrawParams[ShapeParams] = None) -> None:
        """
        Draws a rectangle shape

        :param vertices: vertices of the rectangle
        :param draw_params: parameters for plotting given by a nested dict that
            recreates the structure of an object,
        :return: None
        """
        self.draw_polygon(vertices, draw_params)

    def draw_ellipse(self, center: Tuple[float, float], radius_x: float, radius_y: float,
                     draw_params: OptionalSpecificOrAllDrawParams[ShapeParams]) -> None:
        """
        Draws a circle shape

        :param ellipse: center position of the ellipse
        :param radius_x: radius of the ellipse along the x-axis
        :param draw_params: parameters for plotting given by a nested dict that
            recreates the structure of an object,
        :return: None
        """
        if draw_params is None:
            draw_params = self.draw_params.shape
        elif isinstance(draw_params, MPDrawParams):
            draw_params = draw_params.shape
        self.obstacle_patches.append(
                mpl.patches.Ellipse(center, 2 * radius_x, 2 * radius_y, facecolor=draw_params.facecolor,
                                    edgecolor=draw_params.edgecolor, zorder=draw_params.zorder,
                                    linewidth=draw_params.linewidth, alpha=draw_params.opacity))

    def draw_state(self, state: TraceState, draw_params: OptionalSpecificOrAllDrawParams[StateParams] = None) -> None:
        """
        Draws a state as an arrow of its velocity vector

        :param state: state to be plotted
        :param draw_params: optional parameters for plotting, overriding the parameters of the renderer
        :return: None
        """
        if draw_params is None:
            draw_params = self.draw_params.state
        elif isinstance(draw_params, MPDrawParams):
            draw_params = draw_params.state

        zorder = draw_params.zorder
        if zorder is None:
            zorder = ZOrders.STATE
        self.obstacle_patches.append(
            mpl.patches.Circle(state.position, radius=draw_params.radius, zorder=zorder, color=draw_params.facecolor))

        if draw_params.draw_arrow:
            cos = math.cos(state.orientation)
            sin = math.sin(state.orientation)
            x = state.position[0]
            y = state.position[1]
            arrow_length = max(state.velocity, 3. / draw_params.scale_factor)
            self.obstacle_patches.append(
                    mpl.patches.FancyArrow(x=x, y=y, dx=arrow_length * cos * draw_params.scale_factor,
                                           dy=arrow_length * sin * draw_params.scale_factor, zorder=zorder,
                                           edgecolor=draw_params.arrow.edgecolor, facecolor=draw_params.arrow.facecolor,
                                           linewidth=draw_params.arrow.linewidth, width=draw_params.arrow.width))

    def draw_lanelet_network(self, obj: LaneletNetwork,
                             draw_params: OptionalSpecificOrAllDrawParams[LaneletNetworkParams] = None) -> None:
        """
        Draws a lanelet network

        :param obj: object to be plotted
        :param draw_params: parameters for plotting given by a nested dict that
            recreates the structure of an object,
        :return: None
        """
        if draw_params is None:
            draw_params = self.draw_params.lanelet_network
        elif isinstance(draw_params, MPDrawParams):
            draw_params = draw_params.lanelet_network

        traffic_lights = obj.traffic_lights
        traffic_signs = obj.traffic_signs
        intersections = obj.intersections
        lanelets = obj.lanelets

        time_begin = draw_params.time_begin
        if traffic_lights is not None:
            draw_traffic_lights = draw_params.traffic_light.draw_traffic_lights

            traffic_light_colors = draw_params.traffic_light
        else:
            draw_traffic_lights = False

        if traffic_signs is not None:
            draw_traffic_signs = draw_params.traffic_sign.draw_traffic_signs
            show_traffic_sign_label = draw_params.traffic_sign.show_label
        else:
            draw_traffic_signs = show_traffic_sign_label = False

        if intersections is not None and len(intersections) > 0:
            draw_intersections = draw_params.intersection.draw_intersections
        else:
            draw_intersections = False

        if draw_intersections is True:
            draw_incoming_lanelets = draw_params.intersection.draw_incoming_lanelets
            incoming_lanelets_color = draw_params.intersection.incoming_lanelets_color
            draw_outgoing_group_lanelets = draw_params.intersection.draw_outgoing_group_lanelets
            outgoing_group_lanelets_color = draw_params.intersection.outgoing_lanelets_color
            draw_crossings = draw_params.intersection.draw_crossings
            crossings_color = draw_params.intersection.crossings_color
            draw_outgoings = draw_params.intersection.draw_outgoings
            outgoings_left_color = draw_params.intersection.outgoings_left_color
            outgoings_straight_color = draw_params.intersection.outgoings_straight_color
            outgoings_right_color = draw_params.intersection.outgoings_right_color
            show_intersection_labels = draw_params.intersection.show_label
        else:
            draw_incoming_lanelets = draw_outgoing_group_lanelets = draw_crossings = draw_outgoings = \
                show_intersection_labels = False

        left_bound_color = draw_params.lanelet.left_bound_color
        right_bound_color = draw_params.lanelet.right_bound_color
        center_bound_color = draw_params.lanelet.center_bound_color
        unique_colors = draw_params.lanelet.unique_colors
        draw_stop_line = draw_params.lanelet.draw_stop_line
        stop_line_color = draw_params.lanelet.stop_line_color
        draw_line_markings = draw_params.lanelet.draw_line_markings
        show_label = draw_params.lanelet.show_label
        draw_border_vertices = draw_params.lanelet.draw_border_vertices
        draw_left_bound = draw_params.lanelet.draw_left_bound
        draw_right_bound = draw_params.lanelet.draw_right_bound
        draw_center_bound = draw_params.lanelet.draw_center_bound
        draw_start_and_direction = draw_params.lanelet.draw_start_and_direction
        draw_linewidth = draw_params.lanelet.draw_linewidth
        fill_lanelet = draw_params.lanelet.fill_lanelet
        facecolor = draw_params.lanelet.facecolor
        antialiased = draw_params.antialiased

        draw_lanlet_ids = draw_params.draw_ids

        colormap_tangent = draw_params.lanelet.colormap_tangent

        # Collect lanelets
        incoming_lanelets = set()
        outgoing_group_lanelets = set()
        incomings_id = {}
        outgoing_groups_id = {}
        crossings = set()
        all_outgoings = set()
        outgoings_left = set()
        outgoings_straight = set()
        outgoings_right = set()
        if draw_intersections:
            # collect incoming lanelets
            if draw_incoming_lanelets:
                incomings: List[set] = []
                inc_2_intersections = obj.map_inc_lanelets_to_intersections
                for intersection in intersections:
                    for incoming in intersection.incomings:
                        incomings.append(incoming.incoming_lanelets)
                        for l_id in incoming.incoming_lanelets:
                            incomings_id[l_id] = incoming.incoming_id
                incoming_lanelets: Set[int] = set.union(*incomings)

            if draw_outgoing_group_lanelets:
                outgoings: List[set] = []
                outgg_2_intersections = obj.map_outgg_lanelets_to_intersections
                for intersection in intersections:
                    for outgoing in intersection.outgoings:
                        # old scenarios have no outgoing groups
                        if len(outgoing.outgoing_lanelets) > 0:
                            outgoings.append(outgoing.outgoing_lanelets)
                            for l_id in outgoing.outgoing_lanelets:
                                outgoing_groups_id[l_id] = outgoing.outgoing_id
                if len(outgoings) > 0: # old scenarios have no outgoing groups
                    outgoing_group_lanelets: Set[int] = set.union(*outgoings)
                else:
                    draw_outgoing_group_lanelets = False

            if draw_crossings:
                tmp_list: List[set] = []
                for intersection in intersections:
                    for incomingGroup in intersection.incomings:
                        tmp_list.append(incomingGroup.crossings)
                crossings: Set[int] = set.union(*tmp_list)

            if draw_outgoings:
                tmp_list: List[set] = [incoming.outgoing_left for intersection in intersections for incoming in
                                       intersection.incomings]
                outgoings_left: Set[int] = set.union(*tmp_list)
                tmp_list: List[set] = [incoming.outgoing_straight for intersection in intersections for incoming in
                                       intersection.incomings]
                outgoings_straight: Set[int] = set.union(*tmp_list)
                tmp_list: List[set] = [incoming.outgoing_right for intersection in intersections for incoming in
                                       intersection.incomings]
                outgoings_right: Set[int] = set.union(*tmp_list)
                all_outgoings = set.union(outgoings_straight, outgoings_right, outgoings_left)

        # select unique colors from colormap for each lanelet's center_line

        incoming_vertices_fill = list()
        outgoing_group_vertices_fill = list()
        crossing_vertices_fill = list()
        out_left_paths = list()
        out_straight_paths = list()
        out_right_paths = list()

        vertices_fill = list()
        coordinates_left_border_vertices = []
        coordinates_right_border_vertices = []
        direction_list = list()
        center_paths = list()
        left_paths = list()
        right_paths = list()

        if draw_traffic_lights:
            center_line_color_dict = collect_center_line_colors(obj, traffic_lights, time_begin)

        cmap_lanelet = colormap_idx(len(lanelets))

        # collect paths for drawing
        for i_lanelet, lanelet in enumerate(lanelets):
            if isinstance(draw_lanlet_ids, list) and lanelet.lanelet_id not in draw_lanlet_ids:
                continue

            # project lanelet vertices to xy-plane as we make a 2D plot
            center_vertices_2d = lanelet.center_vertices[:, :2]
            left_vertices_2d = lanelet.left_vertices[:, :2]
            right_vertices_2d = lanelet.right_vertices[:, :2]

            def _draw_bound(vertices, line_marking, paths, coordinate_border_vertices):
                if draw_border_vertices:
                    coordinate_border_vertices.append(vertices)

                if draw_line_markings and line_marking is not LineMarking.UNKNOWN and line_marking is not \
                        LineMarking.NO_MARKING:
                    linestyle, dashes, linewidth_metres = line_marking_to_linestyle(line_marking)
                    if lanelet.distance[-1] <= linewidth_metres:
                        paths.append(Path(right_vertices_2d, closed=False))
                    else:
                        tmp_vertices = vertices.copy()
                        line_string = shapely.geometry.LineString(tmp_vertices)
                        max_dist = line_string.project(shapely.geometry.Point(*vertices[-1])) - linewidth_metres / 2

                        if line_marking in (LineMarking.DASHED, LineMarking.BROAD_DASHED):
                            # In Germany, dashed lines are 6m long and 12m apart.
                            distances_start = np.arange(linewidth_metres / 2, max_dist, 12. + 6.)
                            distances_end = distances_start + 6.0
                            # Cut off the last dash if it is too long.
                            distances_end[-1] = min(distances_end[-1], max_dist)
                            p_start = [line_string.interpolate(s).coords for s in distances_start]
                            p_end = [line_string.interpolate(s).coords for s in distances_end]
                            pts = np.squeeze(np.stack((p_start, p_end), axis=1), axis=2)
                            collection = LineCollectionDataUnits(pts, zorder=ZOrders.RIGHT_BOUND,
                                                                 linewidth=linewidth_metres, alpha=1.0,
                                                                 color=right_bound_color)
                            self.static_collections.append(collection)
                        else:
                            # Offset, start and end of the line marking, to make them aligned with the lanelet.
                            tmp_vertices[0, :] = line_string.interpolate(linewidth_metres / 2).coords
                            tmp_vertices[-1, :] = line_string.interpolate(max_dist).coords
                            self.static_artists.append(
                                    LineDataUnits(tmp_vertices[:, 0], tmp_vertices[:, 1], zorder=ZOrders.RIGHT_BOUND,
                                                  linewidth=linewidth_metres, alpha=1.0, color=right_bound_color,
                                                  linestyle=linestyle, dashes=dashes))
                else:
                    paths.append(Path(vertices, closed=False))

            # left bound
            if (draw_border_vertices or draw_left_bound) and (
                    lanelet.adj_left is None or not lanelet.adj_left_same_direction):
                _draw_bound(left_vertices_2d, lanelet.line_marking_left_vertices, left_paths,
                            coordinates_left_border_vertices)

            # right bound
            if draw_border_vertices or draw_right_bound:
                _draw_bound(right_vertices_2d, lanelet.line_marking_right_vertices, right_paths,
                            coordinates_right_border_vertices)

            # stop line
            if draw_stop_line and lanelet.stop_line:
                # project stop line to xy-plane for 2D plot
                stop_line = np.vstack([lanelet.stop_line.start[:2], lanelet.stop_line.end[:2]])
                linestyle, dashes, linewidth_metres = line_marking_to_linestyle(lanelet.stop_line.line_marking)
                # cut off in the beginning, because linewidth_metres is added
                # later
                vec = stop_line[1, :] - stop_line[0, :]
                tangent = vec / np.linalg.norm(vec)
                stop_line[0, :] += linewidth_metres * tangent / 2
                stop_line[1, :] -= linewidth_metres * tangent / 2
                line = LineDataUnits(stop_line[:, 0], stop_line[:, 1], zorder=ZOrders.STOP_LINE,
                                     linewidth=linewidth_metres, alpha=1.0, color=stop_line_color, linestyle=linestyle,
                                     dashes=dashes)
                self.static_artists.append(line)

            if unique_colors:
                # set center bound color to unique value
                center_bound_color = cmap_lanelet(i_lanelet)

            # direction arrow
            if draw_start_and_direction:
                center = center_vertices_2d[0]
                orientation = math.atan2(*(center_vertices_2d[1] - center)[::-1])
                lanelet_width = np.linalg.norm(right_vertices_2d[0] - left_vertices_2d[0])
                arrow_width = min(lanelet_width, 1.5)
                path = get_arrow_path_at(*center, orientation, arrow_width)
                if unique_colors:
                    direction_list.append(mpl.patches.PathPatch(path, color=center_bound_color, lw=0.5,
                                                                zorder=ZOrders.DIRECTION_ARROW,
                                                                antialiased=antialiased))
                else:
                    direction_list.append(path)

            # visualize traffic light state through colored center bound
            has_traffic_light = draw_traffic_lights and lanelet.lanelet_id in center_line_color_dict
            if has_traffic_light:
                light_state = center_line_color_dict[lanelet.lanelet_id]

                if light_state is not TrafficLightState.INACTIVE:
                    linewidth_metres = 0.75
                    # dashed line for red_yellow
                    linestyle = '--' if light_state == TrafficLightState.RED_YELLOW else '-'
                    dashes = (5, 5) if linestyle == '--' else (None, None)

                    # cut off in the beginning, because linewidth_metres is added later
                    tmp_center = center_vertices_2d.copy()
                    if lanelet.distance[-1] > linewidth_metres:
                        tmp_center[0, :] = lanelet.interpolate_position(linewidth_metres)[0][:2]
                    zorder = ZOrders.LIGHT_STATE_GREEN if light_state == TrafficLightState.GREEN else \
                        ZOrders.LIGHT_STATE_OTHER
                    line = LineDataUnits(tmp_center[:, 0], tmp_center[:, 1], zorder=zorder, linewidth=linewidth_metres,
                                         alpha=0.7, color=traffic_light_color_dict(light_state, traffic_light_colors),
                                         linestyle=linestyle, dashes=dashes)
                    self.dynamic_artists.append(line)

            # draw colored center bound. Hierarchy or colors: outgoings > usual
            # center bound
<<<<<<< HEAD
            is_outgoing = draw_intersections and draw_outgoings and lanelet.lanelet_id in all_outgoings
            if is_outgoing:
                if lanelet.lanelet_id in outgoings_left:
                    out_left_paths.append(Path(lanelet.center_vertices, closed=False))
                elif lanelet.lanelet_id in outgoings_straight:
                    out_straight_paths.append(Path(lanelet.center_vertices, closed=False))
                else:
                    out_right_paths.append(Path(lanelet.center_vertices, closed=False))
=======
            is_successor = draw_intersections and draw_successors and lanelet.lanelet_id in all_successors
            if is_successor:
                if lanelet.lanelet_id in successors_left:
                    succ_left_paths.append(Path(center_vertices_2d, closed=False))
                elif lanelet.lanelet_id in successors_straight:
                    succ_straight_paths.append(Path(center_vertices_2d, closed=False))
                else:
                    succ_right_paths.append(Path(center_vertices_2d, closed=False))
>>>>>>> 5eddeff7

            elif draw_center_bound:
                if unique_colors:
                    center_paths.append(mpl.patches.PathPatch(Path(center_vertices_2d, closed=False),
                                                              edgecolor=center_bound_color, facecolor='none',
                                                              lw=draw_linewidth, zorder=ZOrders.CENTER_BOUND,
                                                              antialiased=antialiased))
                elif colormap_tangent:
                    relative_angle = draw_params.relative_angle
                    points = center_vertices_2d.reshape(-1, 1, 2)
                    angles = get_tangent_angle(points[:, 0, :], relative_angle)
                    segments = np.concatenate([points[:-1], points[1:]], axis=1)
                    norm = plt.Normalize(0, 360)
                    lc = collections.LineCollection(segments, cmap='hsv', norm=norm, lw=draw_linewidth,
                                                    zorder=ZOrders.CENTER_BOUND, antialiased=antialiased)
                    lc.set_array(angles)
                    self.static_collections.append(lc)

            is_incoming_lanelet = draw_intersections and draw_incoming_lanelets and (
                    lanelet.lanelet_id in incoming_lanelets)
            is_outgoing_group_lanelet = draw_intersections and draw_outgoing_group_lanelets and (
                    lanelet.lanelet_id in outgoing_group_lanelets)
            is_crossing = draw_intersections and draw_crossings and (lanelet.lanelet_id in crossings)

            # Draw lanelet area
            if fill_lanelet:
<<<<<<< HEAD
                if not is_incoming_lanelet and not is_crossing and not is_outgoing_group_lanelet:
                    vertices_fill.append(np.concatenate((lanelet.right_vertices, np.flip(lanelet.left_vertices, 0))))
=======
                if not is_incoming_lanelet and not is_crossing:
                    vertices_fill.append(np.concatenate((right_vertices_2d, np.flip(left_vertices_2d, 0))))
>>>>>>> 5eddeff7

            # collect incoming lanelets in separate list for plotting in
            # different color
            if is_incoming_lanelet:
                incoming_vertices_fill.append(
                        np.concatenate((right_vertices_2d, np.flip(left_vertices_2d, 0))))
            elif is_crossing:
                crossing_vertices_fill.append(
<<<<<<< HEAD
                        np.concatenate((lanelet.right_vertices, np.flip(lanelet.left_vertices, 0))))
            elif is_outgoing_group_lanelet:
                outgoing_group_vertices_fill.append(
                        np.concatenate((lanelet.right_vertices, np.flip(lanelet.left_vertices, 0))))
=======
                        np.concatenate((right_vertices_2d, np.flip(left_vertices_2d, 0))))
>>>>>>> 5eddeff7

            # Draw labels
            if show_label or show_intersection_labels or draw_traffic_signs:
                strings = []
                if show_label:
                    strings.append(str(lanelet.lanelet_id))
                if is_incoming_lanelet and show_intersection_labels:
                    strings.append(f'int_id: {inc_2_intersections[lanelet.lanelet_id].intersection_id}')
                    strings.append('inc_id: ' + str(incomings_id[lanelet.lanelet_id]))
                if is_outgoing_group_lanelet and show_intersection_labels:
                    strings.append(f'int_id: {outgg_2_intersections[lanelet.lanelet_id].intersection_id}')
                    strings.append('outgg_id: ' + str(outgoing_groups_id[lanelet.lanelet_id]))
                if draw_traffic_signs and show_traffic_sign_label:
                    traffic_signs_tmp = [obj._traffic_signs[id] for id in lanelet.traffic_signs]
                    if traffic_signs_tmp:
                        # add as text to label
                        str_tmp = 'sign: '
                        add_str = ''
                        for sign in traffic_signs_tmp:
                            for el in sign.traffic_sign_elements:
                                # TrafficSignIDGermany(
                                # el.traffic_sign_element_id).name would give
                                # the
                                # name
                                str_tmp += add_str + el.traffic_sign_element_id.value
                                add_str = ', '

                        strings.append(str_tmp)

                label_string = ', '.join(strings)
                if len(label_string) > 0:
                    # compute normal angle of label box
                    clr_positions = lanelet.interpolate_position(0.5 * lanelet.distance[-1])
                    # project to xy-plane (last tuple element is an index, so we do not need to project it)
                    clr_positions = (clr_positions[0][:2], clr_positions[1][:2], clr_positions[2][:2], clr_positions[3])
                    normal_vector = np.array(clr_positions[1]) - np.array(clr_positions[2])
                    angle = np.rad2deg(math.atan2(normal_vector[1], normal_vector[0])) - 90
                    angle = angle if Interval(-90, 90).contains(angle) else angle - 180

                    self.static_artists.append(text.Text(clr_positions[0][0], clr_positions[0][1], label_string,
                                                         bbox={'facecolor': center_bound_color, 'pad': 2},
                                                         horizontalalignment='center', verticalalignment='center',
                                                         rotation=angle, zorder=ZOrders.LANELET_LABEL))

        # draw paths and collect axis handles
        if draw_right_bound:
            self.static_collections.append(
                    collections.PathCollection(right_paths, edgecolor=right_bound_color, facecolor='none',
                                               lw=draw_linewidth, zorder=ZOrders.RIGHT_BOUND, antialiased=antialiased))
        if draw_left_bound:
            self.static_collections.append(
                    collections.PathCollection(left_paths, edgecolor=left_bound_color, facecolor='none',
                                               lw=draw_linewidth, zorder=ZOrders.LEFT_BOUND, antialiased=antialiased))
        if unique_colors:
            if draw_center_bound:
                if draw_center_bound:
                    self.static_collections.append(
                            collections.PatchCollection(center_paths, match_original=True, zorder=ZOrders.CENTER_BOUND,
                                                        antialiased=antialiased))
                if draw_start_and_direction:
                    self.static_collections.append(collections.PatchCollection(direction_list, match_original=True,
                                                                               zorder=ZOrders.DIRECTION_ARROW,
                                                                               antialiased=antialiased))

        elif not colormap_tangent:
            if draw_center_bound:
                self.static_collections.append(
                        collections.PathCollection(center_paths, edgecolor=center_bound_color, facecolor='none',
                                                   lw=draw_linewidth, zorder=ZOrders.CENTER_BOUND,
                                                   antialiased=antialiased))
            if draw_start_and_direction:
                self.static_collections.append(
                        collections.PathCollection(direction_list, color=center_bound_color, lw=0.5,
                                                   zorder=ZOrders.DIRECTION_ARROW, antialiased=antialiased))

        if outgoings_left:
            self.static_collections.append(
                    collections.PathCollection(out_left_paths, edgecolor=outgoings_left_color, facecolor='none',
                                               lw=draw_linewidth * 3.0, zorder=ZOrders.OUTGOINGS,
                                               antialiased=antialiased))
        if outgoings_straight:
            self.static_collections.append(
                    collections.PathCollection(out_straight_paths, edgecolor=outgoings_straight_color,
                                               facecolor='none', lw=draw_linewidth * 3.0, zorder=ZOrders.OUTGOINGS,
                                               antialiased=antialiased))
        if outgoings_right:
            self.static_collections.append(
                    collections.PathCollection(out_right_paths, edgecolor=outgoings_right_color, facecolor='none',
                                               lw=draw_linewidth * 3.0, zorder=ZOrders.OUTGOINGS,
                                               antialiased=antialiased))

        # fill lanelets with facecolor
        self.static_collections.append(
                collections.PolyCollection(vertices_fill, zorder=ZOrders.LANELET_POLY, facecolor=facecolor,
                                           edgecolor='none', antialiased=antialiased))
        if incoming_vertices_fill:
            self.static_collections.append(
                    collections.PolyCollection(incoming_vertices_fill, facecolor=incoming_lanelets_color,
                                               edgecolor='none', zorder=ZOrders.INCOMING_POLY, antialiased=antialiased))
        if outgoing_group_vertices_fill:
            self.static_collections.append(
                    collections.PolyCollection(outgoing_group_vertices_fill, facecolor=outgoing_group_lanelets_color,
                                               edgecolor='none', zorder=ZOrders.OUTGOING_POLY, antialiased=antialiased))
        if crossing_vertices_fill:
            self.static_collections.append(
                    collections.PolyCollection(crossing_vertices_fill, facecolor=crossings_color, edgecolor='none',
                                               zorder=ZOrders.CROSSING_POLY, antialiased=antialiased))

        # draw_border_vertices
        if draw_border_vertices:
            coordinates_left_border_vertices = np.concatenate(coordinates_left_border_vertices, axis=0)
            # left vertices
            self.static_collections.append(
                    collections.EllipseCollection(np.ones([coordinates_left_border_vertices.shape[0], 1]) * 1.5,
                                                  np.ones([coordinates_left_border_vertices.shape[0], 1]) * 1.5,
                                                  np.zeros([coordinates_left_border_vertices.shape[0], 1]),
                                                  offsets=coordinates_left_border_vertices, color=left_bound_color,
                                                  zorder=ZOrders.LEFT_BOUND + 0.1, ))

            coordinates_right_border_vertices = np.concatenate(coordinates_right_border_vertices, axis=0)
            # right_vertices
            self.static_collections.append(
                    collections.EllipseCollection(np.ones([coordinates_right_border_vertices.shape[0], 1]) * 1.5,
                                                  np.ones([coordinates_right_border_vertices.shape[0], 1]) * 1.5,
                                                  np.zeros([coordinates_right_border_vertices.shape[0], 1]),
                                                  offsets=coordinates_right_border_vertices, color=right_bound_color,
                                                  zorder=ZOrders.LEFT_BOUND + 0.1, ))

        if draw_traffic_signs:
            # draw actual traffic sign
            for sign in traffic_signs:
                sign.draw(self, draw_params.traffic_sign)

        if draw_traffic_lights:
            # draw actual traffic light
            for light in traffic_lights:
                light.draw(self, draw_params.traffic_light)

    def draw_planning_problem_set(self, obj: PlanningProblemSet, draw_params: OptionalSpecificOrAllDrawParams[
            PlanningProblemSetParams] = None) -> None:
        """
        Draws all or selected planning problems from the planning problem set. Planning problems can be selected by
        providing IDs in`drawing_params[planning_problem_set][draw_ids]`

        :param obj: object to be plotted
        :param draw_params: optional parameters for plotting, overriding the parameters of the renderer
        :return: None
        """
        if draw_params is None:
            draw_params = self.draw_params.planning_problem_set
        elif isinstance(draw_params, MPDrawParams):
            draw_params = draw_params.planning_problem_set
        for pp_id, problem in obj.planning_problem_dict.items():
            if draw_params.draw_ids is None or pp_id in draw_params.draw_ids:
                self.draw_planning_problem(problem, draw_params.planning_problem)

    def draw_planning_problem(self, obj: PlanningProblem,
                              draw_params: OptionalSpecificOrAllDrawParams[PlanningProblemParams] = None) -> None:
        """
        Draw initial state and goal region of the planning problem

        :param obj: object to be plotted
        :param draw_params: optional parameters for plotting, overriding the parameters of the renderer
        :return: None
        """
        if draw_params is None:
            draw_params = self.draw_params.planning_problem
        elif isinstance(draw_params, MPDrawParams):
            draw_params = draw_params.planning_problem
        self.draw_initital_state(obj.initial_state, draw_params.initial_state)
        self.draw_goal_region(obj.goal, draw_params.goal_region)

    def draw_initital_state(self, obj: TraceState,
                            draw_params: OptionalSpecificOrAllDrawParams[InitialStateParams] = None) -> None:
        """
        Draw initial state with label

        :param obj: object to be plotted
        :param draw_params: optional parameters for plotting, overriding the parameters of the renderer
        :return: None
        """
        if draw_params is None:
            draw_params = self.draw_params.initial_state
        elif isinstance(draw_params, MPDrawParams):
            draw_params = draw_params.initial_state

        obj.draw(self, draw_params.state)
        self.static_artists.append(
                text.Annotation(draw_params.label, xy=(obj.position[0] + 1, obj.position[1]), textcoords='data',
                                zorder=draw_params.label_zorder))

    def draw_goal_region(self, obj: GoalRegion,
                         draw_params: OptionalSpecificOrAllDrawParams[OccupancyParams] = None) -> None:
        """
        Draw goal states from goal region

        :param obj: object to be plotted
        :param draw_params: optional parameters for plotting, overriding the parameters of the renderer
        :return: None
        """
        if draw_params is None:
            draw_params = self.draw_params.goal_region
        elif isinstance(draw_params, MPDrawParams):
            draw_params = draw_params.goal_region

        for goal_state in obj.state_list:
            self.draw_goal_state(goal_state, draw_params)

    def draw_goal_state(self, obj: TraceState,
                        draw_params: OptionalSpecificOrAllDrawParams[OccupancyParams] = None) -> None:
        """
        Draw goal states

        :param obj: object to be plotted
        :param draw_params: optional parameters for plotting, overriding the parameters of the renderer
        :return: None
        """
        if draw_params is None:
            draw_params = self.draw_params.goal_region
        elif isinstance(draw_params, MPDrawParams):
            draw_params = draw_params.goal_region

        if hasattr(obj, 'position'):
            if type(obj.position) == list:
                for pos in obj.position:
                    pos.draw(self, draw_params.shape)
            else:
                obj.position.draw(self, draw_params.shape)

    def draw_traffic_light_sign(self, obj: Union[TrafficLight, TrafficSign],
                                draw_params: OptionalSpecificOrAllDrawParams[
                                    Union[TrafficLightParams, TrafficLightParams]] = None):
        """
        Draw traffic sings and lights

        :param obj: object to be plotted
        :param draw_params: optional parameters for plotting, overriding the parameters of the renderer
        :return: None
        """
        # traffic signs and lights have to be collected and drawn only right
        # before rendering to allow correct grouping
        if isinstance(draw_params, TrafficLightParams):
            self._traffic_light_draw_params = draw_params
        elif isinstance(draw_params, TrafficSignParams):
            self._traffic_sign_draw_params = draw_params
        self.traffic_signs.append(obj)

    def _draw_signal_state(self, sig: SignalState, occ: Occupancy,
                           draw_params: OptionalSpecificOrAllDrawParams[VehicleSignalParams] = None):
        """
        Draw the vehicle signals

        :param sig: signal state to be drawn
        :param occ: Occupancy at current time step
        :param draw_params: optional parameters for plotting, overriding the parameters of the renderer
        :return: None
        """
        if draw_params is None:
            draw_params = self.draw_params.dynamic_obstacle.signals
        elif isinstance(draw_params, MPDrawParams):
            draw_params = draw_params.dynamic_obstacle.signals

        signal_radius = draw_params.signal_radius

        indicators = []
        braking = []

        # indicators
        if isinstance(occ.shape, Rectangle):
            if hasattr(sig, 'hazard_warning_lights') and sig.hazard_warning_lights is True:
                indicators.extend(
                        [occ.shape.vertices[0], occ.shape.vertices[1], occ.shape.vertices[2], occ.shape.vertices[3]])
            else:
                if hasattr(sig, 'indicator_left') and sig.indicator_left is True:
                    indicators.extend([occ.shape.vertices[1], occ.shape.vertices[2]])
                if hasattr(sig, 'indicator_right') and sig.indicator_right is True:
                    indicators.extend([occ.shape.vertices[0], occ.shape.vertices[3]])

            for e in indicators:
                self.draw_ellipse(e, signal_radius, signal_radius, draw_params.indicator)

            # braking lights
            if hasattr(sig, 'braking_lights') and sig.braking_lights is True:
                braking.extend([occ.shape.vertices[0], occ.shape.vertices[1]])

            for e in braking:
                self.draw_ellipse(e, signal_radius * 1.5, signal_radius * 1.5, draw_params.braking)

            # blue lights
            if hasattr(sig, 'flashing_blue_lights') and sig.flashing_blue_lights is True:
                pos = occ.shape.center
                self.draw_ellipse(pos, signal_radius, signal_radius, draw_params.bluelight)

            # horn
            if hasattr(sig, 'horn') and sig.horn is True:
                pos = occ.shape.center
                self.draw_ellipse(pos, signal_radius * 1.5, signal_radius * 1.5, draw_params.horn)

        else:
            warnings.warn('Plotting signal states only implemented for '
                          'obstacle_shapes Rectangle.')<|MERGE_RESOLUTION|>--- conflicted
+++ resolved
@@ -1046,25 +1046,14 @@
 
             # draw colored center bound. Hierarchy or colors: outgoings > usual
             # center bound
-<<<<<<< HEAD
             is_outgoing = draw_intersections and draw_outgoings and lanelet.lanelet_id in all_outgoings
             if is_outgoing:
                 if lanelet.lanelet_id in outgoings_left:
-                    out_left_paths.append(Path(lanelet.center_vertices, closed=False))
+                    out_left_paths.append(Path(center_vertices_2d, closed=False))
                 elif lanelet.lanelet_id in outgoings_straight:
-                    out_straight_paths.append(Path(lanelet.center_vertices, closed=False))
+                    out_straight_paths.append(Path(center_vertices_2d, closed=False))
                 else:
-                    out_right_paths.append(Path(lanelet.center_vertices, closed=False))
-=======
-            is_successor = draw_intersections and draw_successors and lanelet.lanelet_id in all_successors
-            if is_successor:
-                if lanelet.lanelet_id in successors_left:
-                    succ_left_paths.append(Path(center_vertices_2d, closed=False))
-                elif lanelet.lanelet_id in successors_straight:
-                    succ_straight_paths.append(Path(center_vertices_2d, closed=False))
-                else:
-                    succ_right_paths.append(Path(center_vertices_2d, closed=False))
->>>>>>> 5eddeff7
+                    out_right_paths.append(Path(center_vertices_2d, closed=False))
 
             elif draw_center_bound:
                 if unique_colors:
@@ -1091,13 +1080,8 @@
 
             # Draw lanelet area
             if fill_lanelet:
-<<<<<<< HEAD
                 if not is_incoming_lanelet and not is_crossing and not is_outgoing_group_lanelet:
-                    vertices_fill.append(np.concatenate((lanelet.right_vertices, np.flip(lanelet.left_vertices, 0))))
-=======
-                if not is_incoming_lanelet and not is_crossing:
                     vertices_fill.append(np.concatenate((right_vertices_2d, np.flip(left_vertices_2d, 0))))
->>>>>>> 5eddeff7
 
             # collect incoming lanelets in separate list for plotting in
             # different color
@@ -1106,14 +1090,10 @@
                         np.concatenate((right_vertices_2d, np.flip(left_vertices_2d, 0))))
             elif is_crossing:
                 crossing_vertices_fill.append(
-<<<<<<< HEAD
-                        np.concatenate((lanelet.right_vertices, np.flip(lanelet.left_vertices, 0))))
+                        np.concatenate((right_vertices_2d, np.flip(left_vertices_2d, 0))))
             elif is_outgoing_group_lanelet:
                 outgoing_group_vertices_fill.append(
-                        np.concatenate((lanelet.right_vertices, np.flip(lanelet.left_vertices, 0))))
-=======
                         np.concatenate((right_vertices_2d, np.flip(left_vertices_2d, 0))))
->>>>>>> 5eddeff7
 
             # Draw labels
             if show_label or show_intersection_labels or draw_traffic_signs:
