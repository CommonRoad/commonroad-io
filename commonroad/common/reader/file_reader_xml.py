import logging
import random
import re
from abc import ABC
from collections import defaultdict
from typing import Dict, List, Optional, Set, Tuple, Union
from xml.etree import ElementTree

import numpy as np

from commonroad import SUPPORTED_COMMONROAD_VERSIONS
from commonroad.common.common_lanelet import (
    LaneletType,
    LineMarking,
    RoadUser,
    StopLine,
)
from commonroad.common.common_scenario import (
    Environment,
    FileInformation,
    GeoTransformation,
    Location,
    TimeOfDay,
    Underground,
    Weather,
)
from commonroad.common.reader.file_reader_interface import FileReader
from commonroad.common.util import AngleInterval, Interval, Path_T, Time
from commonroad.geometry.shape import Circle, Polygon, Rectangle, Shape, ShapeGroup
from commonroad.planning.goal import GoalRegion
from commonroad.planning.planning_problem import PlanningProblem, PlanningProblemSet
from commonroad.prediction.prediction import (
    Occupancy,
    SetBasedPrediction,
    TrajectoryPrediction,
)
from commonroad.scenario.intersection import (
    CrossingGroup,
    IncomingGroup,
    Intersection,
    OutgoingGroup,
)
from commonroad.scenario.lanelet import Bound, Lanelet, LaneletNetwork
from commonroad.scenario.obstacle import (
    DynamicObstacle,
    EnvironmentObstacle,
    Obstacle,
    ObstacleType,
    PhantomObstacle,
    SignalState,
    StaticObstacle,
)
from commonroad.scenario.scenario import Scenario, ScenarioID, Tag
from commonroad.scenario.state import (
    CustomState,
    InitialState,
    SpecificStateClasses,
    TraceState,
)
from commonroad.scenario.traffic_light import (
    TrafficLight,
    TrafficLightCycle,
    TrafficLightCycleElement,
    TrafficLightDirection,
    TrafficLightState,
)
from commonroad.scenario.traffic_sign import (
    LEFT_HAND_TRAFFIC,
    TRAFFIC_SIGN_VALIDITY_START,
    SupportedTrafficSignCountry,
    TrafficSign,
    TrafficSignElement,
    TrafficSignIDCountries,
    TrafficSignIDZamunda,
)
from commonroad.scenario.trajectory import Trajectory

logger = logging.getLogger(__name__)


def read_value_exact_or_interval(xml_node: ElementTree.Element) -> Union[float, Interval]:
    if xml_node.find("exact") is not None:
        value = float(xml_node.find("exact").text)
    elif xml_node.find("intervalStart") is not None and xml_node.find("intervalEnd") is not None:
        value = Interval(float(xml_node.find("intervalStart").text), float(xml_node.find("intervalEnd").text))
    else:
        raise Exception()
    return value


def read_time(xml_node: ElementTree.Element) -> Union[int, Interval]:
    if xml_node.find("exact") is not None:
        value = int(xml_node.find("exact").text)
    elif xml_node.find("intervalStart") is not None and xml_node.find("intervalEnd") is not None:
        value = Interval(int(xml_node.find("intervalStart").text), int(xml_node.find("intervalEnd").text))
    else:
        raise Exception()
    return value


class XMLFileReader(FileReader):
    """Class which reads CommonRoad XML-files. The XML-files are composed of
    (1) a formal representation of the road network,
    (2) static and dynamic obstacles,
    (3) the planning problem of the ego vehicle(s)."""

    def __init__(self, filename: Path_T):
        """
        :param filename: full path + filename of the CommonRoad XML-file,
        """
        super().__init__(filename)

        self._tree = None
        self._dt = None
        self._benchmark_id = None
        self._meta_data = None

    def open(self, lanelet_assignment: bool = False) -> Tuple[Scenario, PlanningProblemSet]:
        """
        Reads a CommonRoad XML-file.

        :param lanelet_assignment: activates calculation of lanelets occupied by obstacles
        :return: the scenario containing the road network and the obstacles and the planning problem set \
        containing the planning problems---initial states and goal regions--for all ego vehicles.
        """
        self._read_header()
        scenario = self._open_scenario(lanelet_assignment)
        planning_problem_set = self._open_planning_problem_set(scenario.lanelet_network)
        return scenario, planning_problem_set

    def open_lanelet_network(self) -> LaneletNetwork:
        """
        Reads the lanelet network of a CommonRoad XML-file.

        :return: object of class LaneletNetwork
        """
        self._read_header()
        return LaneletNetworkFactory.create_from_xml_node(self._tree)

    def _open_scenario(self, lanelet_assignment: bool) -> Scenario:
        """
        Reads the lanelet network and obstacles from the CommonRoad XML-file.

        :param lanelet_assignment: activates calculation of lanelets occupied by obstacles
        :return: object of class scenario containing the road network and the obstacles
        """
        scenario = ScenarioFactory.create_from_xml_node(
            self._tree, self._dt, self._benchmark_id, self._commonroad_version, self._meta_data, lanelet_assignment
        )
        return scenario

    def _open_planning_problem_set(self, lanelet_network: LaneletNetwork) -> PlanningProblemSet:
        """
        Reads all planning problems from the CommonRoad XML-file.

        :return: object of class PlanningProblemSet containing the planning problems for all ego vehicles.
        """
        planning_problem_set = PlanningProblemSetFactory.create_from_xml_node(self._tree, lanelet_network)
        return planning_problem_set

    def _read_header(self):
        """Parses the CommonRoad XML-file into element tree; reads the global time step size of the time-discrete
        scenario and the CommonRoad benchmark ID."""
        self._parse_file()
        commonroad_version = self._get_commonroad_version()
        assert commonroad_version in SUPPORTED_COMMONROAD_VERSIONS, (
            "<CommonRoadFileReader/_read_header>: "
            "CommonRoad version of XML-file {} is not "
            "supported. Supported versions: {}. Got "
            "version: {}.".format(self._filename, SUPPORTED_COMMONROAD_VERSIONS, commonroad_version)
        )
        self._dt = self._get_dt()
        self._benchmark_id = self._get_benchmark_id()
        self._commonroad_version = commonroad_version
        if commonroad_version == "2018b":
            self._meta_data = {
                "author": self._get_author(),
                "affiliation": self._get_affiliation(),
                "source": self._get_source(),
                "tags": self._get_tags(),
                "location": Location(),
            }
        else:
            self._meta_data = {
                "author": self._get_author(),
                "affiliation": self._get_affiliation(),
                "source": self._get_source(),
            }

    def _parse_file(self):
        """Parses the CommonRoad XML-file into element tree."""
        self._tree = ElementTree.parse(self._filename)

    def _get_dt(self) -> float:
        """Reads the time step size of the time-discrete scenario."""
        return float(self._tree.getroot().get("timeStepSize"))

    def _get_benchmark_id(self) -> str:
        """Reads the unique CommonRoad benchmark ID of the scenario."""
        return self._tree.getroot().get("benchmarkID")

    def _get_commonroad_version(self) -> str:
        """Reads the CommonRoad version of the XML-file."""
        return self._tree.getroot().get("commonRoadVersion")

    def _get_author(self) -> str:
        """Reads the author of the scenario."""
        return self._tree.getroot().get("author")

    def _get_affiliation(self) -> str:
        """Reads the affiliation of the author of the scenario."""
        return self._tree.getroot().get("affiliation")

    def _get_source(self) -> str:
        """Reads the source of the scenario."""
        return self._tree.getroot().get("source")

    def _get_tags(self) -> Set[Tag]:
        """Reads the tags of the scenario."""
        tags_string = self._tree.getroot().get("tags")
        splits = tags_string.split()
        tags = set()
        for tag in splits:
            try:
                tags.add(Tag(tag))
            except ValueError:
                logger.warning("Scenario tag '{}' not valid.".format(tag), stacklevel=2)

        return tags


class ScenarioFactory:
    """Class to create an object of class Scenario from an XML element."""

    @classmethod
    def create_from_xml_node(
        cls,
        xml_node: ElementTree.Element,
        dt: float,
        benchmark_id: str,
        commonroad_version: str,
        meta_data: dict,
        lanelet_assignment: bool,
    ):
        """
        :param xml_node: XML element
        :param dt: time step size of the scenario
        :param benchmark_id: unique CommonRoad benchmark ID
        :param commonroad_version: CommonRoad version of the file
        :param lanelet_assignment: activates calculation of lanelets occupied by obstacles
        :return: CommonRoad scenario
        """
        if commonroad_version != "2018b":
            meta_data["tags"] = TagsFactory.create_from_xml_node(xml_node)
            location, environment = LocationFactory.create_from_xml_node(xml_node)
        else:
            location = Location()
            environment = None
            LaneletFactory._speed_limits = {}

        scenario_id = ScenarioID.from_benchmark_id(benchmark_id, commonroad_version)
        file_information = FileInformation(
            author=meta_data["author"], affiliation=meta_data["affiliation"], source=meta_data["source"]
        )
        scenario = Scenario(dt, scenario_id, file_information, meta_data["tags"])

        scenario.add_objects(LaneletNetworkFactory.create_from_xml_node(xml_node))
        scenario.lanelet_network.meta_information.file_information = file_information
        scenario.lanelet_network.location = location
        scenario.environment = environment
        scenario.lanelet_network.meta_information.scenario_id = ScenarioID(
            country_id=scenario.scenario_id.country_id,
            map_name=scenario.scenario_id.map_name,
            map_id=scenario.scenario_id.map_id,
        )
        if commonroad_version == "2018b":
            large_num = 10000
            scenario.add_objects(cls._obstacles_2018b(xml_node, scenario.lanelet_network, lanelet_assignment))
            for key, value in LaneletFactory._speed_limits.items():
                for lanelet in value:
                    if scenario_id.country_id in [val for val in SupportedTrafficSignCountry]:
                        traffic_sign_element = TrafficSignElement(
                            TrafficSignIDCountries[scenario_id.country_id].MAX_SPEED, [str(key)]
                        )
                    else:
                        traffic_sign_element = TrafficSignElement(TrafficSignIDZamunda.MAX_SPEED, [str(key)])
                        logger.warning("Unknown country: Default traffic sign IDs are used.")
                    traffic_sign = TrafficSign(
                        scenario.generate_object_id() + large_num,
                        [traffic_sign_element],
                        {lanelet},
                        scenario.lanelet_network.find_lanelet_by_id(lanelet).right_vertices[0],
                    )
                    scenario.add_objects(traffic_sign, {lanelet})
            LaneletFactory._speed_limits = {}
        else:
            scenario.add_objects(cls._obstacles(xml_node, scenario.lanelet_network, lanelet_assignment))

        for la in scenario.lanelet_network.lanelets:
            if la.left_bound is None:
                la.left_bound = scenario.generate_object_id()
                scenario.add_objects([Bound(la.left_bound, la.left_vertices, la.line_marking_left_vertices)])
            if la.right_bound is None:
                la.right_bound = scenario.generate_object_id()
                scenario.add_objects([Bound(la.right_bound, la.right_vertices, la.line_marking_right_vertices)])
            if la.stop_line is not None:
                la.stop_line.stop_line_id = scenario.generate_object_id()
                scenario.add_objects([la.stop_line])

        return scenario

    @classmethod
    def _obstacles_2018b(
        cls, xml_node: ElementTree.Element, lanelet_network: LaneletNetwork, lanelet_assignment: bool
    ) -> List[Obstacle]:
        """
        Reads all obstacles specified in a CommonRoad XML-file.
        :param xml_node: XML element
        :param lanelet_assignment: activates calculation of lanelets occupied by obstacles
        :return: list of static and dynamic obstacles specified in the CommonRoad XML-file
        """
        obstacles = list()
        for o in xml_node.findall("obstacle"):
            if o.find("role").text == "static":
                obstacles.append(StaticObstacleFactory.create_from_xml_node(o, lanelet_network, lanelet_assignment))
            elif o.find("role").text == "dynamic":
                obstacles.append(DynamicObstacleFactory.create_from_xml_node(o, lanelet_network, lanelet_assignment))
            else:
                raise ValueError("Role of obstacle is unknown. Got role: {}".format(xml_node.find("role").text))
        return obstacles

    @classmethod
    def _obstacles(
        cls, xml_node: ElementTree.Element, lanelet_network: LaneletNetwork, lanelet_assignment: bool
    ) -> List[Obstacle]:
        """
        Reads all obstacles specified in a CommonRoad XML-file.
        :param xml_node: XML element
        :param lanelet_assignment: activates calculation of lanelets occupied by obstacles
        :return: list of static and dynamic obstacles specified in the CommonRoad XML-file
        """
        obstacles = []
        for o in xml_node.findall("staticObstacle"):
            obstacles.append(StaticObstacleFactory.create_from_xml_node(o, lanelet_network, lanelet_assignment))
        for o in xml_node.findall("dynamicObstacle"):
            obstacles.append(DynamicObstacleFactory.create_from_xml_node(o, lanelet_network, lanelet_assignment))
        for o in xml_node.findall("environmentObstacle"):
            obstacles.append(EnvironmentObstacleFactory.create_from_xml_node(o))
        for o in xml_node.findall("phantomObstacle"):
            obstacles.append(PhantomObstacleFactory.create_from_xml_node(o))
        return obstacles


class TagsFactory:
    """Class to create a tag set from an XML element."""

    @classmethod
    def create_from_xml_node(cls, xml_node: ElementTree.Element) -> Set[Tag]:
        """
        :param xml_node: XML element
        :return: set of tags
        """
        tags = set()
        tag_element = xml_node.find("scenarioTags")
        for elem in Tag:
            if tag_element.find(elem.value) is not None:
                tags.add(elem)
        return tags


class LocationFactory:
    """Class to create a location from an XML element."""

    @classmethod
    def create_from_xml_node(cls, xml_node: ElementTree.Element) -> Tuple[Location, Optional[Environment]]:
        """
        :param xml_node: XML element
        :return: location object
        """
        if xml_node.find("location") is not None:
            location_element = xml_node.find("location")
            geo_name_id = int(location_element.find("geoNameId").text)
            gps_latitude = float(location_element.find("gpsLatitude").text)
            gps_longitude = float(location_element.find("gpsLongitude").text)
            if location_element.find("geoTransformation") is not None:
                geo_transformation = GeoTransformationFactory.create_from_xml_node(
                    location_element.find("geoTransformation")
                )
            else:
                geo_transformation = None
            if location_element.find("environment") is not None:
                environment = EnvironmentFactory.create_from_xml_node(location_element.find("environment"))
            else:
                environment = None

            return Location(geo_name_id, gps_latitude, gps_longitude, geo_transformation), environment
        else:
            return Location(), None


class GeoTransformationFactory:
    """Class to create a geotransformation object of an XML element according to the CommonRoad specification."""

    @classmethod
    def create_from_xml_node(cls, xml_node: ElementTree.Element) -> GeoTransformation:
        """
        :param xml_node: XML element
        :return: GeoTransformation object
        """
        geo_reference = xml_node.find("geoReference").text
        if xml_node.find("additionalTransformation") is not None:
            add_trans_node = xml_node.find("additionalTransformation")
            x_translation = float(add_trans_node.find("xTranslation").text)
            y_translation = float(add_trans_node.find("yTranslation").text)
            z_rotation = float(add_trans_node.find("zRotation").text)
            scaling = float(add_trans_node.find("scaling").text)
            return GeoTransformation(geo_reference, x_translation, y_translation, z_rotation, scaling)
        else:
            return GeoTransformation(geo_reference)


class EnvironmentFactory:
    """Class to create an environment object of an XML element according to the CommonRoad specification."""

    @classmethod
    def create_from_xml_node(cls, xml_node: ElementTree.Element) -> Environment:
        """
        :param xml_node: XML element
        :return: Environment object
        """
        time = TimeFactory.create_from_xml_node(xml_node.find("time").text)
        weather = Weather(xml_node.find("weather").text)
        underground = Underground(xml_node.find("underground").text)
        time_of_day = TimeOfDay(xml_node.find("timeOfDay").text)

        return Environment(time, time_of_day, weather, underground)


class TimeFactory:
    """Class to create a time object of an XML element."""

    @classmethod
    def create_from_xml_node(cls, time_text: str) -> Time:
        """
        :param time_text: time as string
        :return: time object
        """
        hours = int(time_text[0:2])
        minutes = int(time_text[3:5])

        return Time(hours, minutes)


class LaneletNetworkFactory:
    @classmethod
    def create_from_xml_node(cls, xml_node: ElementTree.Element) -> LaneletNetwork:
        """
        Reads all lanelets specified in a CommonRoad XML-file.
        :param xml_node: XML element
        :return: list of lanelets
        """
        lanelets = []
        for lanelet_node in xml_node.findall("lanelet"):
            lanelets.append(LaneletFactory.create_from_xml_node(lanelet_node))
        lanelet_network = LaneletNetwork.create_from_lanelet_list(lanelets, cleanup_ids=False)

        country = cls._find_country(xml_node)
        first_traffic_sign_occurrence = cls._find_first_traffic_sign_occurence(lanelet_network)
        for traffic_sign_node in xml_node.findall("trafficSign"):
            lanelet_network.add_traffic_sign(
                TrafficSignFactory.create_from_xml_node(
                    traffic_sign_node, country, first_traffic_sign_occurrence, lanelet_network
                ),
                [],
            )

        for traffic_light_node in xml_node.findall("trafficLight"):
            lanelet_network.add_traffic_light(
                TrafficLightFactory.create_from_xml_node(traffic_light_node, country, lanelet_network),
                [],
            )

        for intersection_node in xml_node.findall("intersection"):
            lanelet_network.add_intersection(IntersectionFactory.create_from_xml_node(intersection_node))

        return lanelet_network

    @staticmethod
    def _find_first_traffic_sign_occurence(lanelet_network: LaneletNetwork) -> Dict[int, Set[int]]:
        """
        Evaluates all lanelets if a traffic sign occurs first within it
        :param lanelet_network: CommonRoad lanelet network
        :return: list of tuples with traffic sign ID and corresponding lanelet ID
        """
        occurences = {}
        for lanelet in lanelet_network.lanelets:
            for traffic_sign in lanelet.traffic_signs:
                # create set object if none exist
                if occurences.get(traffic_sign) is None:
                    occurences[traffic_sign] = set()
                # if there exists no predecessor, current lanelet is first occurence
                if len(lanelet.predecessor) == 0:
                    occurences[traffic_sign].add(lanelet.lanelet_id)
                # if no predecessor references the traffic sign, this is the first occurence
                elif all(
                    traffic_sign not in lanelet_network.find_lanelet_by_id(pre).traffic_signs
                    for pre in lanelet.predecessor
                ):
                    occurences[traffic_sign].add(lanelet.lanelet_id)

        return occurences

    @staticmethod
    def _find_country(xml_node: ElementTree.Element) -> SupportedTrafficSignCountry:
        """
        Extracts country from location element
        :param xml_node: CommonRoad root xml node
        :return: supported traffic sign country enum
        """
        if xml_node._root.attrib["benchmarkID"][:2] == "C-":
            country = xml_node._root.attrib["benchmarkID"][2:5]
        else:
            country = xml_node._root.attrib["benchmarkID"][:3]

        if country in [c.value for c in SupportedTrafficSignCountry]:
            return SupportedTrafficSignCountry(country)
        else:
            logger.warning("Unknown country: Default traffic sign IDs are used. Specified country: " + country)
            return SupportedTrafficSignCountry.ZAMUNDA


class LaneletFactory:
    """Class to create an object of class Lanelet from an XML element."""

    @classmethod
    def create_from_xml_node(cls, xml_node: ElementTree.Element) -> Lanelet:
        """
        :param xml_node: XML element
        :return: object of class Lanelet according to the CommonRoad specification.
        """
        lanelet_id = int(xml_node.get("id"))

        left_vertices = cls._vertices(xml_node.find("leftBound"))
        right_vertices = cls._vertices(xml_node.find("rightBound"))
        center_vertices = 0.5 * (left_vertices + right_vertices)

        line_marking_left_vertices = cls._line_marking(xml_node.find("leftBound"))
        line_marking_right_vertices = cls._line_marking(xml_node.find("rightBound"))

        predecessors = cls._predecessors(xml_node)
        successors = cls._successors(xml_node)

        adjacent_left, adjacent_left_same_direction = cls._adjacent_left(xml_node)
        adjacent_right, adjacent_right_same_direction = cls._adjacent_right(xml_node)

        stop_line = cls._stop_line(xml_node, left_vertices[-1], right_vertices[-1])
        lanelet_type = cls._lanelet_type(xml_node)
        user_one_way = cls._user_one_way(xml_node)
        user_bidirectional = cls._user_bidirectional(xml_node)
        traffic_signs = cls._traffic_signs(xml_node)
        traffic_lights = cls._traffic_lights(xml_node)

        if cls._speed_limit_exists(xml_node) is not None:
            speed_limit = cls._speed_limit_exists(xml_node)
            if not hasattr(cls, "_speed_limits"):
                cls._speed_limits = {speed_limit: {lanelet_id}}
            elif cls._speed_limits.get(speed_limit) is not None:
                cls._speed_limits[speed_limit].add(lanelet_id)
            else:
                cls._speed_limits[speed_limit] = {lanelet_id}

        return Lanelet(
            left_vertices=left_vertices,
            center_vertices=center_vertices,
            right_vertices=right_vertices,
            lanelet_id=lanelet_id,
            predecessor=predecessors,
            successor=successors,
            adjacent_left=adjacent_left,
            adjacent_left_same_direction=adjacent_left_same_direction,
            adjacent_right=adjacent_right,
            adjacent_right_same_direction=adjacent_right_same_direction,
            line_marking_left_vertices=line_marking_left_vertices,
            line_marking_right_vertices=line_marking_right_vertices,
            stop_line=stop_line,
            lanelet_type=lanelet_type,
            user_one_way=user_one_way,
            user_bidirectional=user_bidirectional,
            traffic_signs=traffic_signs,
            traffic_lights=traffic_lights,
        )

    @classmethod
    def _vertices(cls, xml_node: ElementTree.Element) -> np.ndarray:
        """
        Reads the vertices of the lanelet boundary.
        :param xml_node: XML element
        :return: The vertices of the boundary of the Lanelet described as a polyline
        """
        return PointListFactory.create_from_xml_node(xml_node)

    @classmethod
    def _predecessors(cls, xml_node: ElementTree.Element) -> List[int]:
        """
        Reads all predecessor lanelets.
        :param xml_node: XML element
        :return: list of IDs of all predecessor lanelets
        """
        predecessors = list()
        for pre in xml_node.findall("predecessor"):
            predecessors.append(int(pre.get("ref")))
        return predecessors

    @classmethod
    def _successors(cls, xml_node: ElementTree.Element) -> List[int]:
        """
        Reads all successor lanelets.
        :param xml_node: XML element
        :return: list of IDs of all successor lanelets
        """
        successors = list()
        for suc in xml_node.findall("successor"):
            successors.append(int(suc.get("ref")))
        return successors

    @classmethod
    def _adjacent_left(cls, xml_node: ElementTree.Element) -> Tuple[Union[int, None], Union[bool, None]]:
        """
        Reads the ID and the driving direction of a neighboring lanelet which is adjacent to the left.
        :param xml_node: XML element
        :return: the ID of the lanelet which is adjacent to the left (None if not existing);
                 the driving direction of the neighboring lanelet (None if not existing)
        """
        adjacent_left = None
        adjacent_left_same_direction = None
        if xml_node.find("adjacentLeft") is not None:
            adjacent_left = int(xml_node.find("adjacentLeft").get("ref"))
            if xml_node.find("adjacentLeft").get("drivingDir") == "same":
                adjacent_left_same_direction = True
            else:
                adjacent_left_same_direction = False
        return adjacent_left, adjacent_left_same_direction

    @classmethod
    def _adjacent_right(cls, xml_node: ElementTree.Element) -> Tuple[Union[int, None], Union[bool, None]]:
        """
        Reads the ID and the driving direction of a neighboring lanelet which is adjacent to the right.
        :param xml_node: XML element
        :return: the ID of the lanelet which is adjacent to the right (None if not existing);
                 the driving direction of the neighboring lanelet (None if not existing)
        """
        adjacent_right = None
        adjacent_right_same_direction = None
        if xml_node.find("adjacentRight") is not None:
            adjacent_right = int(xml_node.find("adjacentRight").get("ref"))
            if xml_node.find("adjacentRight").get("drivingDir") == "same":
                adjacent_right_same_direction = True
            else:
                adjacent_right_same_direction = False
        return adjacent_right, adjacent_right_same_direction

    @classmethod
    def _speed_limit_exists(cls, xml_node: ElementTree.Element) -> Union[float, None]:
        """
        Evaluates if a speed limit element from a previous CommonRoad version exists
        :param xml_node: XML element
        :return: boolean indicating if speed limit element exists
        """
        speed_limit = None
        if xml_node.find("speedLimit") is not None:
            speed_limit = float(xml_node.find("speedLimit").text)
            return speed_limit
        return speed_limit

    @classmethod
    def _lanelet_type(cls, xml_node: ElementTree.Element) -> Union[Set[LaneletType], None]:
        """
        Reads the lanelet types of the lanelet.

        :param xml_node: XML element
        :return: set of lanelet types for a lanelet
        """
        lanelet_types = set()
        for l_type in xml_node.findall("laneletType"):
            if LaneletType(l_type.text) is not None:
                lanelet_types.add(LaneletType(l_type.text))
            else:
                raise ValueError("<LaneletFactory/_lanelet_type>: Unkown type of lanelet: %s." % l_type.text)
        return lanelet_types

    @classmethod
    def _user_one_way(cls, xml_node: ElementTree.Element) -> Union[Set[RoadUser], None]:
        """
        Reads the one way users of the lanelet.

        :param xml_node: XML element
        :return: set of allowed road users driving along the driving direction of a lanelet
        """
        users_one_way = set()
        for user in xml_node.findall("userOneWay"):
            if RoadUser(user.text) is not None:
                users_one_way.add(RoadUser(user.text))
            else:
                raise ValueError("<LaneletFactory/_user_one_way>: Unkown type of road user on lanelet: %s." % user.text)

        return users_one_way

    @classmethod
    def _user_bidirectional(cls, xml_node: ElementTree.Element) -> Union[Set[RoadUser], None]:
        """
        Reads bidirectional users of the lanelet.

        :param xml_node: XML element
        :return: set of allowed road users driving in both driving directions of a lanelet
        """
        users_bidirectional = set()
        for user in xml_node.findall("userBidirectional"):
            if RoadUser(user.text) is not None:
                users_bidirectional.add(RoadUser(user.text))
            else:
                raise ValueError(
                    "<LaneletFactory/_user_bidirectional>: Unkown type of road user on lanelet: %s." % user.text
                )
        return users_bidirectional

    @classmethod
    def _stop_line(cls, xml_node: ElementTree.Element, left_lanelet_end, right_lanelet_end) -> Union[StopLine, None]:
        """
        Reads the stop line of the lanelet.

        :param xml_node: XML element
        :return: stop line element of lanelet (None if not specified)
        """
        stop_line = None
        traffic_sign_ref = None
        traffic_light_ref = None
        if xml_node.find("stopLine") is not None:
            points = PointListFactory.create_from_xml_node(xml_node.find("stopLine"))
            line_marking = LineMarking(xml_node.find("stopLine").find("lineMarking").text)
            if xml_node.find("stopLine").find("trafficSignRef") is not None:
                traffic_sign_ref = set()
                for sign in xml_node.find("stopLine").findall("trafficSignRef"):
                    traffic_sign_ref.add(int(sign.get("ref")))
            if xml_node.find("stopLine").find("trafficLightRef") is not None:
                traffic_light_ref = set()
                for light in xml_node.find("stopLine").findall("trafficLightRef"):
                    traffic_light_ref.add(int(light.get("ref")))
            if len(points) > 0:
                stop_line = StopLine(
                    start=points[0],
                    end=points[1],
                    line_marking=line_marking,
                    traffic_sign_ref=traffic_sign_ref,
                    traffic_light_ref=traffic_light_ref,
                )
            else:
                stop_line = StopLine(
                    start=left_lanelet_end,
                    end=right_lanelet_end,
                    line_marking=line_marking,
                    traffic_sign_ref=traffic_sign_ref,
                    traffic_light_ref=traffic_light_ref,
                )

        return stop_line

    @classmethod
    def _line_marking(cls, xml_node: ElementTree.Element) -> Union[None, LineMarking]:
        """
        Reads the line marking of the left or right lanelet boundary.
        :param xml_node: XML element
        :return: the type of the line marking of the lanelet boundary (None if not specified).
        """
        line_marking = LineMarking.UNKNOWN
        if xml_node.find("lineMarking") is not None:
            if LineMarking(xml_node.find("lineMarking").text) is not None:
                line_marking = LineMarking(xml_node.find("lineMarking").text)
            else:
                raise ValueError("<LaneletFactory/_line_marking>: Unkown type of line marking: %s." % line_marking)
        return line_marking

    @classmethod
    def _traffic_signs(cls, xml_node: ElementTree.Element) -> Union[Set[int], None]:
        """
        Reads the traffic sign references of the lanelet.

        :param xml_node: XML element
        :return: set of traffic sign IDs (None if not specified).
        """
        traffic_signs = set()
        for traffic_sign_ref in xml_node.findall("trafficSignRef"):
            if traffic_sign_ref.get("ref") is not None:
                traffic_signs.add(int(traffic_sign_ref.get("ref")))
            else:
                raise ValueError(
                    "<LaneletFactory/_traffic_signs>: Unknown type of traffic sign reference: %s."
                    % traffic_sign_ref.get("ref")
                )
        return traffic_signs

    @classmethod
    def _traffic_lights(cls, xml_node: ElementTree.Element) -> Union[Set[int], None]:
        """
        Reads the traffic sign references of the lanelet.

        :param xml_node: XML element
        :return: set of traffic light IDs (None if not specified).
        """
        traffic_lights = set()
        for traffic_light_ref in xml_node.findall("trafficLightRef"):
            if traffic_light_ref.get("ref") is not None:
                traffic_lights.add(int(traffic_light_ref.get("ref")))
            else:
                raise ValueError(
                    "<LaneletFactory/_traffic_signs>: Unkown type of traffic light reference: %s."
                    % traffic_light_ref.get("ref")
                )
        return traffic_lights


class TrafficSignFactory:
    """Class to create an object of class TrafficSign from an XML element."""

    @classmethod
    def create_from_xml_node(
        cls,
        xml_node: ElementTree.Element,
        country: SupportedTrafficSignCountry,
        first_traffic_sign_occurence: Dict[int, Set[int]],
        lanelet_network: LaneletNetwork,
    ) -> TrafficSign:
        """
        :param xml_node: XML element
        :param country: country where traffic sign stands
        :param first_traffic_sign_occurence: set of first occurences of traffic sign
        :param lanelet_network: CommonRoad lanelet network
        :return: object of class TrafficSign according to the CommonRoad specification.
        """
        traffic_sign_id = int(xml_node.get("id"))
        assert traffic_sign_id in first_traffic_sign_occurence.keys(), (
            "<CommonRoadFileReader/TrafficSignFactory.create_from_xml_node>: "
            "CommonRoad file is invalid! Traffic sign {} is not referenced by a lanelet!".format(traffic_sign_id)
        )

        traffic_sign_elements = []
        for element in xml_node.findall("trafficSignElement"):
            traffic_sign_elements.append(TrafficSignElementFactory.create_from_xml_node(element, country))

        if xml_node.find("position") is not None:
            position = PointFactory.create_from_xml_node(xml_node.find("position").find("point"))
        else:
            # traffic signs are always placed on right side of road if no position is given (for right-hand traffic)
            position = None
            for lanelet_id in first_traffic_sign_occurence.get(traffic_sign_id):
                if country.value in LEFT_HAND_TRAFFIC:
                    if (
                        lanelet_network.find_lanelet_by_id(lanelet_id).adj_left_same_direction is None
                        or lanelet_network.find_lanelet_by_id(lanelet_id).adj_left_same_direction is False
                    ):
                        if any(
                            element.traffic_sign_element_id.name in TRAFFIC_SIGN_VALIDITY_START
                            for element in traffic_sign_elements
                        ):
                            position = lanelet_network.find_lanelet_by_id(lanelet_id).left_vertices[0]
                        else:
                            position = lanelet_network.find_lanelet_by_id(lanelet_id).left_vertices[-1]
                else:
                    if (
                        lanelet_network.find_lanelet_by_id(lanelet_id).adj_right_same_direction is None
                        or lanelet_network.find_lanelet_by_id(lanelet_id).adj_right_same_direction is False
                    ):
                        if any(
                            element.traffic_sign_element_id.name in TRAFFIC_SIGN_VALIDITY_START
                            for element in traffic_sign_elements
                        ):
                            position = lanelet_network.find_lanelet_by_id(lanelet_id).right_vertices[0]
                        else:
                            position = lanelet_network.find_lanelet_by_id(lanelet_id).right_vertices[-1]
            if position is None:
                current_lanelet = lanelet_network.find_lanelet_by_id(
                    list(first_traffic_sign_occurence.get(traffic_sign_id))[0]
                )
                if country.value in LEFT_HAND_TRAFFIC:
                    while (
                        current_lanelet.adj_left_same_direction is not None
                        and current_lanelet.adj_left_same_direction is not False
                    ):
                        current_lanelet = lanelet_network.find_lanelet_by_id(current_lanelet.adj_left)
                    if any(
                        element.traffic_sign_element_id.name in TRAFFIC_SIGN_VALIDITY_START
                        for element in traffic_sign_elements
                    ):
                        position = current_lanelet.left_vertices[0]
                    else:
                        position = current_lanelet.left_vertices[-1]
                else:
                    while (
                        current_lanelet.adj_right_same_direction is not None
                        and current_lanelet.adj_right_same_direction is not False
                    ):
                        current_lanelet = lanelet_network.find_lanelet_by_id(current_lanelet.adj_right)
                    if any(
                        element.traffic_sign_element_id.name in TRAFFIC_SIGN_VALIDITY_START
                        for element in traffic_sign_elements
                    ):
                        position = current_lanelet.right_vertices[0]
                    else:
                        position = current_lanelet.right_vertices[-1]

        if xml_node.get("virtual") is not None:
            if xml_node.get("virtual").text == "true":
                virtual = True
            elif xml_node.get("virtual").text == "false":
                virtual = False
            else:
                raise ValueError()
        else:
            virtual = False

        return TrafficSign(
            traffic_sign_id=traffic_sign_id,
            position=position,
            first_occurrence=set(),
            traffic_sign_elements=traffic_sign_elements,
            virtual=virtual,
        )


class TrafficSignElementFactory:
    """Class to create an object of class TrafficSignElement from an XML element."""

    @classmethod
    def create_from_xml_node(
        cls, xml_node: ElementTree.Element, country: SupportedTrafficSignCountry
    ) -> TrafficSignElement:
        """
        :param xml_node: XML element
        :param country: country where traffic sign stands
        :return: object of class TrafficSignElement according to the CommonRoad specification.
        """
        try:
<<<<<<< HEAD
            if country in [val for val in SupportedTrafficSignCountry]:
                if xml_node.find("trafficSignID").text == "274":
                    traffic_sign_element_id = TrafficSignIDCountries[country.value].MAX_SPEED
                else:
                    traffic_sign_element_id = TrafficSignIDCountries[country.value](xml_node.find("trafficSignID").text)
=======
            # some existing scenarios store the max speed sign using the German ID
            if xml_node.find("trafficSignID").text == "274":
                traffic_sign_element_id = TrafficSignIDCountries[country.value].MAX_SPEED
>>>>>>> 17f998a3
            else:
                traffic_sign_element_id = TrafficSignIDCountries[country.value](xml_node.find("trafficSignID").text)
        except ValueError:
            logger.warning(
                "<FileReader>: Unknown TrafficElementID! Default traffic sign ID is used. Specified country: "
                "{} / Specified traffic sign ID: {}".format(country.value, xml_node.find("trafficSignID").text)
            )
            traffic_sign_element_id = TrafficSignIDZamunda.UNKNOWN

        additional_values = []
        for additional_value in xml_node.findall("additionalValue"):
            additional_values.append(additional_value.text)

        return TrafficSignElement(traffic_sign_element_id=traffic_sign_element_id, additional_values=additional_values)


class TrafficLightFactory:
    """Class to create an object of class TrafficLight from an XML element."""

    @classmethod
    def create_from_xml_node(
        cls, xml_node: ElementTree.Element, country: SupportedTrafficSignCountry, lanelet_network: LaneletNetwork
    ) -> TrafficLight:
        """
        :param xml_node: XML element
        :param country: country where traffic sign stands
        :param lanelet_network: CommonRoad lanelet network
        :return: object of class TrafficLight according to the CommonRoad specification.
        """
        traffic_light_id = int(xml_node.get("id"))

        if xml_node.find("position") is not None:
            position = PointFactory.create_from_xml_node(xml_node.find("position").find("point"))
        else:
            # traffic lights are always placed on right side of road if no position is given (for right-hand traffic)
            current_lanelet = None
            for lanelet in lanelet_network.lanelets:
                if traffic_light_id in lanelet.traffic_lights:
                    current_lanelet = lanelet
                    break
            if current_lanelet is None:
                raise ValueError("Error in xml-file: Traffic Light not referenced by a lanelet")
            if country.value in LEFT_HAND_TRAFFIC:
                while (
                    current_lanelet.adj_left_same_direction is not None
                    and current_lanelet.adj_left_same_direction is not False
                ):
                    current_lanelet = lanelet_network.find_lanelet_by_id(current_lanelet.adj_left)
                position = current_lanelet.left_vertices[-1]
            else:
                while (
                    current_lanelet.adj_right_same_direction is not None
                    and current_lanelet.adj_right_same_direction is not False
                ):
                    current_lanelet = lanelet_network.find_lanelet_by_id(current_lanelet.adj_right)
                position = current_lanelet.right_vertices[-1]

        if xml_node.find("active") is not None:
            if xml_node.find("active").text == "true":
                active = True
            elif xml_node.find("active").text == "false":
                active = False
            else:
                active = True
        else:
            active = True

        if xml_node.find("direction") is not None:
            if xml_node.find("direction").text == "right":
                direction = TrafficLightDirection.RIGHT
            elif xml_node.find("direction").text == "straight":
                direction = TrafficLightDirection.STRAIGHT
            elif xml_node.find("direction").text == "left":
                direction = TrafficLightDirection.LEFT
            elif xml_node.find("direction").text == "leftStraight":
                direction = TrafficLightDirection.LEFT_STRAIGHT
            elif xml_node.find("direction").text == "straightRight":
                direction = TrafficLightDirection.STRAIGHT_RIGHT
            elif xml_node.find("direction").text == "leftRight":
                direction = TrafficLightDirection.LEFT_RIGHT
            elif xml_node.find("direction").text == "all":
                direction = TrafficLightDirection.ALL
            else:
                direction = TrafficLightDirection.ALL
        else:
            direction = TrafficLightDirection.ALL

        traffic_light_cycles, time_offset = TrafficLightCycleFactory.create_from_xml_node(xml_node.find("cycle"))

        traffic_light_cycle = TrafficLightCycle(traffic_light_cycles, time_offset)

        # extracting the color list from the traffic light cycle
        color = []
        if len(traffic_light_cycles) > 0:
            for cycle_element in traffic_light_cycles:
                color.append(cycle_element.state)

        return TrafficLight(
            traffic_light_id=traffic_light_id,
            position=position,
            traffic_light_cycle=traffic_light_cycle,
            color=color,
            direction=direction,
            active=active,
        )


class TrafficLightCycleFactory:
    """Class to create an object of class TrafficLightCycleElement from an XML element."""

    @classmethod
    def create_from_xml_node(cls, xml_node: ElementTree.Element) -> Tuple[List[TrafficLightCycleElement], int]:
        """
        :param xml_node: XML element
        :return: list of objects of class TrafficLightCycleElement according to the CommonRoad specification.
        """
        traffic_light_cycle_elements = []
        for cycleElement in xml_node.findall("cycleElement"):
            state = cycleElement.find("color").text
            duration = int(cycleElement.find("duration").text)
            traffic_light_cycle_elements.append(
                TrafficLightCycleElement(state=TrafficLightState(state), duration=duration)
            )

        if xml_node.find("timeOffset") is not None:
            time_offset = int(xml_node.find("timeOffset").text)
        else:
            time_offset = 0

        return traffic_light_cycle_elements, time_offset


class IntersectionFactory:
    """Class to create an object of class Intersection from an XML element."""

    @classmethod
    def create_from_xml_node(cls, xml_node: ElementTree.Element) -> Intersection:
        """
        :param xml_node: XML element
        :return: object of class Intersection according to the CommonRoad specification.
        """
        intersection_id = int(xml_node.get("id"))

        # In 2020a format, crossing is directly in the intersection, so we keep the incoming/outgoing group reference
        # empty and generate a warning to the user. We also map all crossing lanelets to only one crossing group.
        crossings = []
        if xml_node.find("crossing") is not None:
            logger.warning(
                "After 2020a format, crossing is no longer mapped directly into intersection, "
                "thus it has been remapped to the first incoming element"
            )
            crossing_lanelets = set()
            for crossing_ref in xml_node.find("crossing").findall("crossingLanelet"):
                crossing_lanelets.add(int(crossing_ref.get("ref")))
            crossings.append(CrossingGroup(random.randint(1000000, 100000000), crossing_lanelets))

        incomings = []
        for incoming_node in xml_node.findall("incoming"):
            incomings.append(IntersectionIncomingFactory.create_from_xml_node(incoming_node))

        outgoings = []
        for outgoing_node in xml_node.findall("outgoing"):
            outgoings.append(OutgoingGroupFactory.create_from_xml_node(outgoing_node))

        return Intersection(
            intersection_id=intersection_id, incomings=incomings, outgoings=outgoings, crossings=crossings
        )


class OutgoingGroupFactory:
    """Class to create an object of class OutgoingGroup from an XML element."""

    @classmethod
    def create_from_xml_node(cls, xml_node: ElementTree.Element) -> OutgoingGroup:
        """
        :param xml_node: XML element
        :return: object of class OutgoingGroupElement according to the CommonRoad specification.
        """
        outgoing_id = int(xml_node.get("id"))
        outgoing_lanelets = set()
        for outgoing_lanelet_ref in xml_node.findall("outgoingLanelet"):
            outgoing_lanelets.add(int(outgoing_lanelet_ref.get("ref")))

        return OutgoingGroup(outgoing_id=outgoing_id, outgoing_lanelets=outgoing_lanelets)


class IntersectionIncomingFactory:
    """Class to create an object of class IntersectionIncomingElement from an XML element."""

    @classmethod
    def create_from_xml_node(cls, xml_node: ElementTree.Element) -> IncomingGroup:
        """
        :param xml_node: XML element
        :return: object of class IntersectionIncomingElement according to the CommonRoad specification.
        """
        incoming_id = int(xml_node.get("id"))
        incoming_lanelets = set()
        if xml_node.get("outgoingId") is None:
            outgoing_id = None
        else:
            outgoing_id = int(xml_node.get("outgoingId"))
        outgoing_right = set()
        outgoing_straight = set()
        outgoing_left = set()

        for incoming_lanelet_ref in xml_node.findall("incomingLanelet"):
            incoming_lanelets.add(int(incoming_lanelet_ref.get("ref")))

        for outgoing_right_ref in xml_node.findall("outgoingRight"):
            outgoing_right.add(int(outgoing_right_ref.get("ref")))
        for outgoing_straight_ref in xml_node.findall("outgoingStraight"):
            outgoing_straight.add(int(outgoing_straight_ref.get("ref")))
        for outgoing_left_ref in xml_node.findall("outgoingLeft"):
            outgoing_left.add(int(outgoing_left_ref.get("ref")))

        # if we are reading intersections of old (2020a) format, successors are mapped as outgoings, and we issue
        # a warning to the user
        for successor_right_ref in xml_node.findall("successorsRight"):
            logger.warning(
                "successorRight "
                + successor_right_ref.get("ref")
                + " is of deprecated format, thus mapped to outgoingRight"
            )
            outgoing_right.add(int(successor_right_ref.get("ref")))
        for successor_straight_ref in xml_node.findall("successorsStraight"):
            logger.warning(
                "successorStraight "
                + successor_straight_ref.get("ref")
                + " is of deprecated format, thus mapped to outgoingStraight"
            )
            outgoing_straight.add(int(successor_straight_ref.get("ref")))
        for successor_left_ref in xml_node.findall("successorsLeft"):
            logger.warning(
                "successorLeft "
                + successor_left_ref.get("ref")
                + " is of deprecated format, thus mapped to outgoingLeft"
            )
            outgoing_left.add(int(successor_left_ref.get("ref")))

        return IncomingGroup(
            incoming_id=incoming_id,
            outgoing_group_id=outgoing_id,
            incoming_lanelets=incoming_lanelets,
            outgoing_right=outgoing_right,
            outgoing_straight=outgoing_straight,
            outgoing_left=outgoing_left,
        )


class ObstacleFactory(ABC):
    @classmethod
    def read_type(cls, xml_node: ElementTree.Element) -> ObstacleType:
        obstacle_type = None
        if xml_node.find("type") is not None:
            if ObstacleType(xml_node.find("type").text) is not None:
                obstacle_type = ObstacleType(xml_node.find("type").text)
            else:
                raise ValueError("Type of obstacle is unknown. Got type: {}".format(xml_node.find("type").text))

        return obstacle_type

    @classmethod
    def read_id(cls, xml_node: ElementTree.Element) -> int:
        obstacle_id = int(xml_node.get("id"))
        return obstacle_id

    @classmethod
    def read_initial_state(cls, xml_node: ElementTree.Element) -> TraceState:
        initial_state = StateFactory.create_from_xml_node(xml_node, is_initial_state=True)
        return initial_state

    @classmethod
    def read_shape(cls, xml_node: ElementTree.Element) -> Shape:
        shape = ShapeFactory.create_from_xml_node(xml_node)
        return shape

    @classmethod
    def read_initial_signal_state(cls, xml_node: ElementTree.Element) -> SignalState:
        initial_signal_state = SignalStateFactory.create_from_xml_node(xml_node)
        return initial_signal_state

    @classmethod
    def read_wheelbase(cls, xml_node: ElementTree.Element) -> List:
        wheelbase_xml_node = xml_node.find("wheelbase")
        if not wheelbase_xml_node:
            return None
        wheelbase_list = [float(w.text) for w in list(wheelbase_xml_node)]
        return wheelbase_list


class StaticObstacleFactory(ObstacleFactory):
    @classmethod
    def create_from_xml_node(
        cls, xml_node: ElementTree.Element, lanelet_network: LaneletNetwork, lanelet_assignment: bool
    ) -> StaticObstacle:
        obstacle_type = StaticObstacleFactory.read_type(xml_node)
        obstacle_id = StaticObstacleFactory.read_id(xml_node)
        initial_state = StaticObstacleFactory.read_initial_state(xml_node.find("initialState"))
        initial_signal_state = StaticObstacleFactory.read_initial_signal_state(xml_node.find("initialSignalState"))
        signal_series = SignalSeriesFactory.create_from_xml_node((xml_node.find("signalSeries")))
        shape = StaticObstacleFactory.read_shape(xml_node.find("shape"))

        if lanelet_assignment is True:
            rotated_shape = shape.rotate_translate_local(initial_state.position, initial_state.orientation)
            initial_shape_lanelet_ids = set(lanelet_network.find_lanelet_by_shape(rotated_shape))
            initial_center_lanelet_ids = set(lanelet_network.find_lanelet_by_position([initial_state.position])[0])
            for l_id in initial_shape_lanelet_ids:
                lanelet_network.find_lanelet_by_id(l_id).add_static_obstacle_to_lanelet(obstacle_id=obstacle_id)
        else:
            initial_center_lanelet_ids = None
            initial_shape_lanelet_ids = None

        return StaticObstacle(
            obstacle_id=obstacle_id,
            obstacle_type=obstacle_type,
            obstacle_shape=shape,
            initial_state=initial_state,
            initial_center_lanelet_ids=initial_center_lanelet_ids,
            initial_shape_lanelet_ids=initial_shape_lanelet_ids,
            initial_signal_state=initial_signal_state,
            signal_series=signal_series,
        )


class DynamicObstacleFactory(ObstacleFactory):
    @staticmethod
    def find_obstacle_shape_lanelets(
        initial_state: InitialState,
        state_list: List[TraceState],
        lanelet_network: LaneletNetwork,
        obstacle_id: int,
        shape: Shape,
    ) -> Dict[int, Set[int]]:
        """
        Extracts for each shape the corresponding lanelets it is on

        :param initial_state: initial CommonRoad state
        :param state_list: trajectory state list
        :param lanelet_network: CommonRoad lanelet network
        :param obstacle_id: ID of obstacle
        :param shape: shape of obstacle
        :return: list of IDs of all predecessor lanelets
        """
        compl_state_list = [initial_state] + state_list
        lanelet_ids_per_state = {}

        for state in compl_state_list:
            rotated_shape = shape.rotate_translate_local(state.position, state.orientation)
            lanelet_ids = lanelet_network.find_lanelet_by_shape(rotated_shape)
            for l_id in lanelet_ids:
                lanelet_network.find_lanelet_by_id(l_id).add_dynamic_obstacle_to_lanelet(
                    obstacle_id=obstacle_id, time_step=state.time_step
                )
            lanelet_ids_per_state[state.time_step] = set(lanelet_ids)

        return lanelet_ids_per_state

    @staticmethod
    def find_obstacle_center_lanelets(
        initial_state: InitialState, state_list: List[TraceState], lanelet_network: LaneletNetwork
    ) -> Dict[int, Set[int]]:
        """
        Extracts for each shape the corresponding lanelets it is on

        :param initial_state: initial CommonRoad state
        :param state_list: trajectory state list
        :param lanelet_network: CommonRoad lanelet network
        :return: list of IDs of all predecessor lanelets
        """
        compl_state_list = [initial_state] + state_list
        lanelet_ids_per_state = {}

        for state in compl_state_list:
            lanelet_ids = lanelet_network.find_lanelet_by_position([state.position])[0]
            lanelet_ids_per_state[state.time_step] = set(lanelet_ids)

        return lanelet_ids_per_state

    @classmethod
    def create_from_xml_node(
        cls, xml_node: ElementTree.Element, lanelet_network: LaneletNetwork, lanelet_assignment: bool
    ) -> DynamicObstacle:
        obstacle_type = DynamicObstacleFactory.read_type(xml_node)
        obstacle_id = DynamicObstacleFactory.read_id(xml_node)
        shape = DynamicObstacleFactory.read_shape(xml_node.find("shape"))
        wheelbase = DynamicObstacleFactory.read_wheelbase(xml_node)
        initial_state = DynamicObstacleFactory.read_initial_state(xml_node.find("initialState"))
        initial_signal_state = DynamicObstacleFactory.read_initial_signal_state(xml_node.find("initialSignalState"))
        signal_series = SignalSeriesFactory.create_from_xml_node((xml_node.find("signalSeries")))
        initial_center_lanelet_ids = set()
        initial_shape_lanelet_ids = set()

        if xml_node.find("trajectory") is not None:
            if lanelet_assignment is True:
                rotated_shape = shape.rotate_translate_local(initial_state.position, initial_state.orientation)
                initial_shape_lanelet_ids = set(lanelet_network.find_lanelet_by_shape(rotated_shape))
                initial_center_lanelet_ids = set(lanelet_network.find_lanelet_by_position([initial_state.position])[0])
                for l_id in initial_shape_lanelet_ids:
                    lanelet_network.find_lanelet_by_id(l_id).add_dynamic_obstacle_to_lanelet(
                        obstacle_id=obstacle_id, time_step=initial_state.time_step
                    )
            else:
                initial_shape_lanelet_ids = None
                initial_center_lanelet_ids = None
            trajectory = TrajectoryFactory.create_from_xml_node(xml_node.find("trajectory"))
            if lanelet_assignment is True:
                shape_lanelet_assignment = cls.find_obstacle_shape_lanelets(
                    initial_state, trajectory.state_list, lanelet_network, obstacle_id, shape
                )
                center_lanelet_assignment = cls.find_obstacle_center_lanelets(
                    initial_state, trajectory.state_list, lanelet_network
                )
            else:
                shape_lanelet_assignment = None
                center_lanelet_assignment = None
            prediction = TrajectoryPrediction(
                trajectory, shape, center_lanelet_assignment, shape_lanelet_assignment, wheelbase=wheelbase
            )
        elif xml_node.find("occupancySet") is not None:
            prediction = SetBasedPredictionFactory.create_from_xml_node(xml_node.find("occupancySet"))
        else:
            prediction = None
        return DynamicObstacle(
            obstacle_id=obstacle_id,
            obstacle_type=obstacle_type,
            obstacle_shape=shape,
            initial_state=initial_state,
            prediction=prediction,
            initial_center_lanelet_ids=initial_center_lanelet_ids,
            initial_shape_lanelet_ids=initial_shape_lanelet_ids,
            initial_signal_state=initial_signal_state,
            signal_series=signal_series,
        )


class TrajectoryFactory:
    @classmethod
    def create_from_xml_node(cls, xml_node: ElementTree.Element) -> Trajectory:
        state_list = list()
        for state_node in xml_node.findall("state"):
            state_list.append(StateFactory.create_from_xml_node(state_node))
        if isinstance(state_list[0].time_step, Interval):
            t0 = min(state_list[0].time_step)
        else:
            t0 = state_list[0].time_step
        return Trajectory(t0, state_list)


class SetBasedPredictionFactory:
    @classmethod
    def create_from_xml_node(cls, xml_node: ElementTree.Element) -> SetBasedPrediction:
        occupancies = list()
        for occupancy in xml_node.findall("occupancy"):
            occupancies.append(OccupancyFactory.create_from_xml_node(occupancy))
        if isinstance(occupancies[0].time_step, Interval):
            t0 = min(occupancies[0].time_step)
        else:
            t0 = occupancies[0].time_step
        return SetBasedPrediction(t0, occupancies)


class OccupancyFactory:
    @classmethod
    def create_from_xml_node(cls, xml_node: ElementTree.Element) -> Occupancy:
        shape = ShapeFactory.create_from_xml_node(xml_node.find("shape"))
        time = read_time(xml_node.find("time"))
        return Occupancy(time, shape)


class ShapeFactory:
    @classmethod
    def create_from_xml_node(cls, xml_node: ElementTree.Element) -> Shape:
        shape_list = list()
        for c in list(xml_node):
            shape_list.append(cls._read_single_shape(c))
        shape = cls._create_shape_group_if_needed(shape_list)
        return shape

    @classmethod
    def _read_single_shape(cls, xml_node: ElementTree.Element) -> Shape:
        tag_string = xml_node.tag
        if tag_string == "rectangle":
            return RectangleFactory.create_from_xml_node(xml_node)
        elif tag_string == "circle":
            return CircleFactory.create_from_xml_node(xml_node)
        elif tag_string == "polygon":
            return PolygonFactory.create_from_xml_node(xml_node)

    @classmethod
    def _create_shape_group_if_needed(cls, shape_list: List[Shape]) -> Shape:
        if len(shape_list) > 1:
            sg = ShapeGroup(shape_list)
            return sg
        else:
            return shape_list[0]


class RectangleFactory:
    @classmethod
    def create_from_xml_node(cls, xml_node: ElementTree.Element) -> Rectangle:
        length = float(xml_node.find("length").text)
        width = float(xml_node.find("width").text)
        if xml_node.find("orientation") is not None:
            orientation = float(xml_node.find("orientation").text)
        else:
            orientation = 0.0
        if xml_node.find("center") is not None:
            center = PointFactory.create_from_xml_node(xml_node.find("center"))
        else:
            center = np.array([0.0, 0.0])
        return Rectangle(length, width, center, orientation)


class CircleFactory:
    @classmethod
    def create_from_xml_node(cls, xml_node: ElementTree.Element) -> Circle:
        radius = float(xml_node.find("radius").text)
        if xml_node.find("center") is not None:
            center = PointFactory.create_from_xml_node(xml_node.find("center"))
        else:
            center = np.array([0.0, 0.0])
        return Circle(radius, center)


class PolygonFactory:
    @classmethod
    def create_from_xml_node(cls, xml_node: ElementTree.Element) -> Polygon:
        vertices = PointListFactory.create_from_xml_node(xml_node)
        return Polygon(vertices)


class PlanningProblemSetFactory:
    @classmethod
    def create_from_xml_node(cls, xml_node: ElementTree.Element, lanelet_network: LaneletNetwork) -> PlanningProblemSet:
        planning_problem_set = PlanningProblemSet()
        for p in xml_node.findall("planningProblem"):
            planning_problem_set.add_planning_problem(PlanningProblemFactory.create_from_xml_node(p, lanelet_network))
        return planning_problem_set


class PlanningProblemFactory:
    @classmethod
    def create_from_xml_node(cls, xml_node: ElementTree.Element, lanelet_network: LaneletNetwork) -> PlanningProblem:
        planning_problem_id = int(xml_node.get("id"))
        initial_state = cls._add_initial_state(xml_node)
        goal_region = GoalRegionFactory.create_from_xml_node(xml_node, lanelet_network)
        return PlanningProblem(planning_problem_id, initial_state, goal_region)

    @classmethod
    def _add_initial_state(cls, xml_node: ElementTree.Element) -> TraceState:
        initial_state = StateFactory.create_from_xml_node(xml_node.find("initialState"), is_initial_state=True)
        return initial_state


class GoalRegionFactory:
    @classmethod
    def create_from_xml_node(cls, xml_node: ElementTree.Element, lanelet_network: LaneletNetwork) -> GoalRegion:
        state_list = list()
        lanelets_of_goal_position = defaultdict(list)
        for idx, goal_state_node in enumerate(xml_node.findall("goalState")):
            state_list.append(StateFactory.create_from_xml_node(goal_state_node, lanelet_network))
            if (
                goal_state_node.find("position") is not None
                and goal_state_node.find("position").find("lanelet") is not None
            ):
                for let in goal_state_node.find("position").findall("lanelet"):
                    lanelets_of_goal_position[idx].append(int(let.get("ref")))
        if not lanelets_of_goal_position:
            lanelets_of_goal_position = None
        return GoalRegion(state_list, lanelets_of_goal_position)


class StateFactory:
    @classmethod
    def create_from_xml_node(
        cls,
        xml_node: ElementTree.Element,
        lanelet_network: Union[LaneletNetwork, None] = None,
        is_initial_state: bool = False,
    ) -> TraceState:
        states = [state_class() for state_class in SpecificStateClasses]

        used_fields = [element.tag for element in list(xml_node)]

        matched_state = None
        for state in states:
            if len(state.attributes) != len(used_fields) and not is_initial_state:
                continue

            filled = StateFactory._fill_state(state, xml_node, state.attributes, lanelet_network)

            if isinstance(state, InitialState) and is_initial_state:
                state.fill_with_defaults()
                return state

            if filled:
                matched_state = state
                break

        if matched_state is None:
            matched_state = CustomState()
            StateFactory._fill_state(matched_state, xml_node, used_fields, lanelet_network)
            logger.debug(
                "State type at time step %s cannot be matched! Creating custom state!", read_time(xml_node.find("time"))
            )

        return matched_state

    @classmethod
    def _fill_state(
        cls,
        state: TraceState,
        xml_node: ElementTree.Element,
        attrs: List[str],
        lanelet_network: Union[LaneletNetwork, None],
    ):
        attrs = [StateFactory._map_to_prop(attr) for attr in attrs]
        for attr in attrs:
            if attr == "position" and xml_node.find("position") is not None:
                position = cls._read_position(xml_node.find("position"), lanelet_network)
                setattr(state, attr, position)
            elif attr == "time_step" and xml_node.find("time") is not None:
                setattr(state, attr, read_time(xml_node.find("time")))
            elif attr == "orientation" and xml_node.find("orientation") is not None:
                orientation = cls._read_orientation(xml_node.find("orientation"))
                setattr(state, attr, orientation)
            elif xml_node.find(StateFactory._map_to_xml_prop(attr)) is not None:
                value = read_value_exact_or_interval(xml_node.find(StateFactory._map_to_xml_prop(attr)))
                setattr(state, attr, value)
            else:
                return False

        return True

    @classmethod
    def _read_position(
        cls, xml_node: ElementTree.Element, lanelet_network: Union[LaneletNetwork, None] = None
    ) -> Union[np.ndarray, Shape]:
        if xml_node.find("point") is not None:
            position = PointFactory.create_from_xml_node(xml_node.find("point"))
        elif (
            xml_node.find("rectangle") is not None
            or xml_node.find("circle") is not None
            or xml_node.find("polygon") is not None
        ):
            position = ShapeFactory.create_from_xml_node(xml_node)
        elif lanelet_network is not None and xml_node.find("lanelet") is not None:
            position_list = list()
            for let in xml_node.findall("lanelet"):
                lanelet = lanelet_network.find_lanelet_by_id(int(let.get("ref")))
                position_list.append(lanelet.polygon)
            position = ShapeGroup(position_list)
        else:
            raise Exception()
        return position

    @classmethod
    def _read_orientation(cls, xml_node: ElementTree.Element) -> Union[float, AngleInterval]:
        if xml_node.find("exact") is not None:
            value = float(xml_node.find("exact").text)
        elif xml_node.find("intervalStart") is not None and xml_node.find("intervalEnd") is not None:
            value = AngleInterval(float(xml_node.find("intervalStart").text), float(xml_node.find("intervalEnd").text))
        else:
            raise Exception()
        return value

    @classmethod
    def _map_to_prop(cls, xml_prop: str) -> str:
        if xml_prop == "time":
            prop = "time_step"
        elif xml_prop == "deltaYFront":
            prop = "delta_y_f"
        elif xml_prop == "deltaYRear":
            prop = "delta_y_r"
        elif xml_prop == "curvatureChange":
            prop = "curvature_rate"
        else:
            prop = re.sub("(?<!^)(?=[A-Z])", "_", xml_prop).lower()
        return prop

    @classmethod
    def _map_to_xml_prop(cls, prop: str) -> str:
        if prop == "time_step":
            xml_prop = "time"
        elif prop == "delta_y_f":
            xml_prop = "deltaYFront"
        elif prop == "delta_y_r":
            xml_prop = "deltaYRear"
        elif prop == "curvature_rate":
            xml_prop = "curvatureChange"
        else:
            xml_prop = re.sub(r"_(\w)", lambda m: m.group(1).upper(), prop)
        return xml_prop


class SignalStateFactory:
    @classmethod
    def create_from_xml_node(cls, xml_node: ElementTree.Element) -> Union[SignalState, None]:
        if xml_node is None:
            return None
        state_args = dict()
        if xml_node.find("time") is not None:
            state_args["time_step"] = read_time(xml_node.find("time"))
        if xml_node.find("horn") is not None:
            horn = cls._read_boolean(xml_node.find("horn"))
            state_args["horn"] = horn
        if xml_node.find("indicatorLeft") is not None:
            indicatorLeft = cls._read_boolean(xml_node.find("indicatorLeft"))
            state_args["indicator_left"] = indicatorLeft
        if xml_node.find("indicatorRight") is not None:
            indicatorRight = cls._read_boolean(xml_node.find("indicatorRight"))
            state_args["indicator_right"] = indicatorRight
        if xml_node.find("brakingLights") is not None:
            brakingLights = cls._read_boolean(xml_node.find("brakingLights"))
            state_args["braking_lights"] = brakingLights
        if xml_node.find("hazardWarningLights") is not None:
            hazardWarningLights = cls._read_boolean(xml_node.find("hazardWarningLights"))
            state_args["hazard_warning_lights"] = hazardWarningLights
        if xml_node.find("flashingBlueLights") is not None:
            flashingBlueLights = cls._read_boolean(xml_node.find("flashingBlueLights"))
            state_args["flashing_blue_lights"] = flashingBlueLights
        return SignalState(**state_args)

    @classmethod
    def _read_boolean(cls, xml_node: ElementTree.Element) -> bool:
        if xml_node.text == "true":
            return True
        elif xml_node.text == "false":
            return False
        else:
            raise ValueError()


class SignalSeriesFactory:
    @classmethod
    def create_from_xml_node(cls, xml_node: ElementTree.Element) -> List[SignalState]:
        signal_state_list = []
        if xml_node is None:
            return signal_state_list
        for signal_state_node in xml_node.findall("signalState"):
            signal_state_list.append(SignalStateFactory.create_from_xml_node(signal_state_node))

        return signal_state_list


class PointListFactory:
    @classmethod
    def create_from_xml_node(cls, xml_node: ElementTree.Element) -> np.ndarray:
        point_list = []
        for point_node in xml_node.findall("point"):
            point_list.append(PointFactory.create_from_xml_node(point_node))
        return np.array(point_list)


class PointFactory:
    @classmethod
    def create_from_xml_node(cls, xml_node: ElementTree.Element) -> np.ndarray:
        x = float(xml_node.find("x").text)
        y = float(xml_node.find("y").text)
        if xml_node.find("z") is None:
            return np.array([x, y])
        else:
            z = float(xml_node.find("z").text)
            return np.array([x, y, z])


class EnvironmentObstacleFactory(ObstacleFactory):
    """Class to create a list of objects of type EnvironmentObstacle from an XML element."""

    @classmethod
    def create_from_xml_node(cls, xml_node: ElementTree.Element) -> EnvironmentObstacle:
        obstacle_type = EnvironmentObstacleFactory.read_type(xml_node)
        obstacle_id = EnvironmentObstacleFactory.read_id(xml_node)
        shape = EnvironmentObstacleFactory.read_shape(xml_node.find("shape"))

        return EnvironmentObstacle(obstacle_id=obstacle_id, obstacle_type=obstacle_type, obstacle_shape=shape)


class PhantomObstacleFactory(ObstacleFactory):
    """Class to create a list of objects of class PhantomObstacle from an XML element."""

    @classmethod
    def create_from_xml_node(cls, xml_node: ElementTree.Element) -> PhantomObstacle:
        obstacle_id = PhantomObstacleFactory.read_id(xml_node)
        if xml_node.find("occupancySet") is not None:
            prediction = SetBasedPredictionFactory.create_from_xml_node(xml_node.find("occupancySet"))
        else:
            prediction = None
        return PhantomObstacle(obstacle_id=obstacle_id, prediction=prediction)<|MERGE_RESOLUTION|>--- conflicted
+++ resolved
@@ -939,17 +939,9 @@
         :return: object of class TrafficSignElement according to the CommonRoad specification.
         """
         try:
-<<<<<<< HEAD
-            if country in [val for val in SupportedTrafficSignCountry]:
-                if xml_node.find("trafficSignID").text == "274":
-                    traffic_sign_element_id = TrafficSignIDCountries[country.value].MAX_SPEED
-                else:
-                    traffic_sign_element_id = TrafficSignIDCountries[country.value](xml_node.find("trafficSignID").text)
-=======
             # some existing scenarios store the max speed sign using the German ID
             if xml_node.find("trafficSignID").text == "274":
                 traffic_sign_element_id = TrafficSignIDCountries[country.value].MAX_SPEED
->>>>>>> 17f998a3
             else:
                 traffic_sign_element_id = TrafficSignIDCountries[country.value](xml_node.find("trafficSignID").text)
         except ValueError:
