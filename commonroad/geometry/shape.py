import itertools
import warnings
import abc
import numpy as np
from typing import List

import shapely.geometry
import shapely.affinity

from commonroad.geometry.transform import translate_rotate, rotate_translate
from commonroad.common.validity import is_valid_polyline, is_real_number, is_real_number_vector, is_valid_orientation
from commonroad.common.util import make_valid_orientation

__author__ = "Stefanie Manzinger"
__copyright__ = "TUM Cyber-Physical Systems Group"
__credits__ = ["Priority Program SPP 1835 Cooperative Interacting Automobiles"]
__version__ = "2019.1"
__maintainer__ = "Stefanie Manzinger"
__email__ = "commonroad@in.tum.de"
__status__ = "Released"


class Shape(metaclass=abc.ABCMeta):
    """ Abstract class for CommonRoad shapes."""
    @abc.abstractmethod
    def translate_rotate(self, translation: np.ndarray, angle: float) -> 'Shape':
        """ First translates and then rotates a shape around the origin."""
        pass

    @abc.abstractmethod
    def rotate_translate_local(self, translation: np.ndarray, angle: float) -> 'Shape':
        """ First rotates a shape around the center and the translates it."""
        pass

    @abc.abstractmethod
    def contains_point(self, point: np.ndarray) -> bool:
        pass


class Rectangle(Shape):
    """ The class Rectangle can be used to model occupied regions or rectangular obstacles, e.g., a vehicle. The
    rectangle is specified by the length in longitudinal direction, the width in lateral direction, the orientation,
    and its geometric center. If we model the shape of an obstacle, the orientation and geometric center can be
    omitted; therefore, we set the orientation, and the x- and y-coordinate of the geometric center to zero."""
    def __init__(self, length: float, width: float, center: np.ndarray = np.array([0.0, 0.0]),
                 orientation: float = 0.0):
        """

        :param length: length of the rectangle in longitudinal direction
        :param width: width of the rectangle in lateral direction
        :param center: geometric center [x, y] of the rectangle in [m]. If the rectangle is used to model the shape
        of an obstacle, the geometric center can be omitted and is set to [0.0, 0.0].
        :param orientation: orientation of the rectangle in [rad]. If the rectangle is used to model the shape of an
        obstacle, the orientation can be omitted and is set to zero.
        """
        self.length: float = length
        self.width: float = width
        self.center: np.ndarray = center
        self.orientation: float = orientation

        self._vertices: np.ndarray = self._compute_vertices()
        self._shapely_polygon: shapely.geometry.Polygon = shapely.geometry.Polygon(self._vertices)

    @property
    def length(self) -> float:
        """ Length of the rectangle in longitudinal direction."""
        return self._length

    @length.setter
    def length(self, length: float):
        if not hasattr(self, '_length'):
            assert is_real_number(length), '<Rectangle/length>: argument "length" is not valid. length = {}'.format(
                length)
            self._length = length
        else:
            warnings.warn('<Rectangle/length>: length of rectangle is immutable.')

    @property
    def width(self) -> float:
        """ Width of the rectangle in lateral direction."""
        return self._width

    @width.setter
    def width(self, width: float):
        if not hasattr(self, '_width'):
            assert is_real_number(width), '<Rectangle/width>: argument "width" is not valid. width = {}'.format(width)
            self._width = width
        else:
            warnings.warn('<Rectangle/width>: width of rectangle is immutable.')

    @property
    def center(self) -> np.ndarray:
        """ Geometric center of the rectangle [x, y]. If the rectangle is used to describe the shape of an obstacle,
        we set the center to the coordinates [0.0, 0.0]."""
        return self._center

    @center.setter
    def center(self, center: np.ndarray):
        if not hasattr(self, '_center'):
            assert is_real_number_vector(center, 2), '<Rectangle/center>: argument "center" is not a vector ' \
                                                     'of real numbers of length 2. center = {}'.format(center)
            self._center = center
        else:
            warnings.warn('<Rectangle/center>: center of rectangle is immutable.')

    @property
    def orientation(self) -> float:
        """ Orientation of the rectangle. If the rectangle is used to describe the shape of an obstacle,
        we set the orientation to 0.0."""
        return self._orientation

    @orientation.setter
    def orientation(self, orientation: float):
        if not hasattr(self, '_orientation'):
            assert is_valid_orientation(orientation), '<Rectangle/orientation>: argument "orientation" is not valid. ' \
                                                      'orientation = {}'.format(orientation)
            self._orientation = orientation
        else:
            warnings.warn('<Rectangle/orientation>: orientation of rectangle is immutable.')

    @property
    def vertices(self) -> np.ndarray:
        """ Vertices of the rectangle: [[x_0, y_0], [x_1, y_1], ...]. The vertices are sorted clockwise and the
            first and last point are the same.
        """
        return self._vertices

    @vertices.setter
    def vertices(self, vertices: np.ndarray):
        warnings.warn('<Rectangle/vertices>: vertices of rectangle are immutable.')

    @property
    def shapely_object(self) -> shapely.geometry.Polygon:
        return self._shapely_polygon

    def translate_rotate(self, translation: np.ndarray, angle: float) -> 'Rectangle':
        """ A new rectangle is created by first translating and then rotating the rectangle around the origin.

            :param translation: translation vector [x_off, y_off] in x- and y-direction
            :param angle: rotation angle in radian (counter-clockwise)
            :return: transformed rectangle
        """
        assert is_real_number_vector(translation, 2), '<Rectangle/translate_rotate>: argument "translation" is ' \
                                                      'not a vector of real numbers of length 2. translation = ' \
                                                      '{}'.format(translation)
        assert is_valid_orientation(angle), '<Rectangle/translate_rotate>: argument "orientation" is not valid.' \
                                            'orientation = {}'.format(angle)
        new_center = translate_rotate(np.array([self._center]), translation, angle)[0]
        new_orientation = make_valid_orientation(self._orientation + angle)
        return Rectangle(self._length, self._width, new_center, new_orientation)

    def rotate_translate_local(self, translation: np.ndarray, angle: float) -> 'Rectangle':
        """ A new rectangle is created by first rotating the rectangle around its center and then translating it.

            :param translation: translation vector [x_off, y_off] in x- and y-direction
            :param angle: rotation angle in radian (counter-clockwise)
            :return: transformed rectangle
        """
        assert is_real_number_vector(translation, 2), '<Rectangle/rotate_translate_local>: argument "translation" is ' \
                                                      'not a vector of real numbers of length 2. translation = ' \
                                                      '{}'.format(translation)
        assert is_valid_orientation(angle), '<Rectangle/rotate_translate_local>: argument "orientation" is not valid.' \
                                            'orientation = {}'.format(angle)
        new_center = self._center + translation
        new_orientation = make_valid_orientation(self._orientation + angle)
        return Rectangle(self._length, self._width, new_center, new_orientation)

    def contains_point(self, point: np.ndarray) -> bool:
        """ Checks if a point is contained in a rectangle.

            :param point: 2D point as array [x, y]
            :return: true if the rectangle’s interior or boundary intersects with the given point, otherwise false
        """
        assert is_real_number_vector(point, 2), '<Rectangle/contains_point>: argument "point" is ' \
                                                'not a vector of real numbers of length 2. point = {}'\
                                                .format(point)
        return self._shapely_polygon.intersects(shapely.geometry.Point(point))

    def _compute_vertices(self) -> np.ndarray:
        """ Computes the vertices of the rectangle."""
        vertices = np.array(
                   [[- 0.5 * self._length, - 0.5 * self._width],
                    [- 0.5 * self._length, + 0.5 * self._width],
                    [+ 0.5 * self._length, + 0.5 * self._width],
                    [+ 0.5 * self._length, - 0.5 * self._width],
                    [- 0.5 * self._length, - 0.5 * self._width]])
        return rotate_translate(vertices, self._center, self._orientation)

    def __str__(self):
        output = "Rectangle: \n"
        output += '\t width: {} \n'.format(self._width)
        output += '\t length: {} \n'.format(self._length)
        output += '\t center: {} \n'.format(self._center)
        output += '\t orientation: {} \n'.format(self._orientation)
        return output


class Circle(Shape):
    """ The class Circle can be used to model occupied regions or circular obstacles, e.g., a pedestrian.
    A circle is defined by its radius and its geometric center. If we model the shape of an obstacle,
    the geometric center can be omitted and is set to [0.0, 0.0]."""
    def __init__(self, radius: float, center: np.ndarray = np.array([0.0, 0.0])):
        """
        :param radius: radius of the circle in [m]
        :param center: geometric center [x, y] of the circle in [m]. If we model the shape of an obstacle,
        the geometric center can be omitted and is set to [0.0, 0.0].
        """
        self.radius: float = radius
        self.center: np.ndarray = center
        self._shapely_circle: shapely.geometry = shapely.geometry.Point(center[0], center[1]).buffer(radius / 2)

    @property
    def radius(self) -> float:
        """ The radius of the circle."""
        return self._radius

    @radius.setter
    def radius(self, radius: float):
        if not hasattr(self, '_radius'):
            assert is_real_number(radius), '<Rectangle/radius>: argument "radius" is not a real number. ' \
                                           'radius = {}'.format(radius)
            self._radius = radius
        else:
            warnings.warn('<Rectangle/radius>: radius of circle is immutable.')

    @property
    def center(self) -> np.ndarray:
        """ Geometric center [x, y] of the circle. If the circle is used to describe the shape of an obstacle,
        we set the center to the coordinates [0.0, 0.0]."""
        return self._center

    @center.setter
    def center(self, center: np.ndarray):
        if not hasattr(self, '_center'):
            assert is_real_number_vector(center, 2), '<Circle/center>: argument "center" is not a vector ' \
                                                     'of real numbers of length 2. center = {}'.format(center)
            self._center = center
        else:
            warnings.warn('<Circle/center>: center of circle is immutable.')

    @property
    def shapely_object(self) -> shapely.geometry.Polygon:
        return self._shapely_circle

    def translate_rotate(self, translation: np.ndarray, angle: float) -> 'Circle':
        """ A new circle is created by first translating and then rotating the current circle around the origin.

            :param translation: translation vector [x_off, y_off] in x- and y-direction
            :param angle: rotation angle in radian (counter-clockwise)
            :return: transformed circle
        """
        assert is_real_number_vector(translation, 2), '<Circle/translate_rotate>: argument "translation" is ' \
                                                      'not a vector of real numbers of length 2. translation = ' \
                                                      '{}'.format(translation)
        new_center = translate_rotate(np.array([self._center]), translation, angle)[0]
        return Circle(self._radius, new_center)

    def rotate_translate_local(self, translation: np.ndarray, angle: float) -> 'Circle':
        """ A new circle is created by translating the center.

            :param translation: translation vector [x_off, y_off] in x- and y-direction
            :param angle: rotation angle in radian (counter-clockwise)
            :return: transformed circle
        """
        assert is_real_number_vector(translation, 2), '<Circle/rotate_translate_local>: argument "translation" is ' \
                                                      'not a vector of real numbers of length 2. translation = ' \
                                                      '{}'.format(translation)
        new_center = self._center + translation
        return Circle(self._radius, new_center)

    def contains_point(self, point: np.ndarray):
        """ Checks if a point is contained in a circle.

            :param point: 2D point [x, y]
            :return: true if the circles’s interior or boundary intersects with the given point, otherwise false
        """
        assert is_real_number_vector(point, 2), '<Circle/contains_point>: argument "point" is ' \
                                                'not a vector of real numbers of length 2. point = {}'\
                                                .format(point)
        return np.greater_equal(self._radius, np.linalg.norm(point - self._center))

    def __str__(self):
        output = "Circle: \n"
        output += '\t radius: {} \n'.format(self._radius)
        output += '\t center: {} \n'.format(self._center)
        return output


class Polygon(Shape):
    """ The class Polygon can be used to model occupied regions or obstacles. A polygon is defined by an array of
    ordered points (clockwise or counterclockwise)."""
    def __init__(self, vertices: np.ndarray):
        """
        :param vertices: array of ordered vertices of the polygon [[x_0, y_0], [x_1, y_1], ...]
        """
        self.vertices: np.ndarray = vertices
        self._shapely_polygon: shapely.geometry.Polygon = shapely.geometry.Polygon(self._vertices)
<<<<<<< HEAD
        perimeter = self._shapely_polygon.exterior.coords
        new_coords = []
        two_tours = itertools.chain(perimeter, perimeter)
        new_coords.append(next(two_tours))
        while len(new_coords) < len(perimeter):
            new_coords.append(next(two_tours))
        self._shapely_polygon: shapely.geometry.Polygon = shapely.geometry.Polygon(new_coords)
=======
        # ensure that vertices are sorted clockwise and the first and last point are the same
        self._vertices = np.array(shapely.geometry.polygon.orient(
            self._shapely_polygon, sign=-1.0).exterior.coords)
>>>>>>> c3ef80f0

    @property
    def vertices(self) -> np.ndarray:
        """ Vertices of the polygon [[x_0, y_0], [x_1, y_1], ...]. The vertices are sorted clockwise and the
            first and last point are the same.
        """
        return self._vertices

    @vertices.setter
    def vertices(self, vertices: np.ndarray):
        if not hasattr(self, '_vertices'):
            assert is_valid_polyline(vertices), '<Polygon/vertices>: argument "vertices" is not valid. vertices = ' \
                                                '{}'.format(vertices)
            self._vertices = vertices
        else:
            warnings.warn('<Polygon/vertices>: vertices of polygon are immutable.')

    @property
    def center(self) -> np.ndarray:
        """ Computes the geometric center of the polygon."""
        return np.array(self._shapely_polygon.centroid)

    @property
    def shapely_object(self) -> shapely.geometry.Polygon:
        return self._shapely_polygon

    def translate_rotate(self, translation: np.ndarray, angle: float) -> 'Polygon':
        """ A new polygon is created by first translating and then rotating the current polygon.

            :param translation: translation vector [x_off, y_off] in x- and y-direction
            :param angle: rotation angle in radian (counter-clockwise)
            :return: transformed polygon
        """
        assert is_real_number_vector(translation, 2), '<Polygon/translate_rotate>: argument "translation" is ' \
                                                      'not a vector of real numbers of length 2. translation = ' \
                                                      '{}'.format(translation)
        assert is_valid_orientation(angle), '<Polygon/translate_rotate>: argument "orientation" is not valid.' \
                                            'orientation = {}'.format(angle)
        return Polygon(translate_rotate(self._vertices, translation, angle))

    def rotate_translate_local(self, translation: np.ndarray, angle: float) -> 'Polygon':
        """ A new polygon is created by first rotating the polygon around its center and then translating it.

            :param translation: translation vector [x_off, y_off] in x- and y-direction
            :param angle: rotation angle in radian (counter-clockwise)
            :return: transformed polygon
        """
        assert is_real_number_vector(translation, 2), '<Polygon/rotate_translate_local>: argument "translation" is ' \
                                                      'not a vector of real numbers of length 2. translation = ' \
                                                      '{}'.format(translation)
        assert is_valid_orientation(angle), '<Polygon/rotate_translate_local>: argument "orientation" is not valid.' \
                                            'orientation = {}'.format(angle)
        rotated_shapely_polygon = shapely.affinity.rotate(
            self._shapely_polygon, angle, origin='centroid',  use_radians=True)
        new_vertices = np.array(rotated_shapely_polygon.exterior.coords) + translation
        return Polygon(new_vertices)

    def contains_point(self, point: np.ndarray) -> bool:
        """ Checks if a point is contained in the polygon.

            :param point: 2D point
            :return: true if the polygons’s interior or boundary intersects with the given point, otherwise false
        """
        assert is_real_number_vector(point, 2), '<Polygon/contains_point>: argument "point" is ' \
                                                'not a vector of real numbers of length 2. point = {}'\
                                                .format(point)
        return self._shapely_polygon.intersects(shapely.geometry.Point(point))

    def __str__(self):
        output = "Polygon: \n"
        output += '\t vertices: {} \n'.format(self._vertices.tolist())
        output += '\t center: {} \n'.format(self.center)
        return output


class ShapeGroup(Shape):
    """ The class ShapeGroup represents a collection of primitive shapes, e.g., rectangles and polygons,
    which can be used to model occupied regions."""
    def __init__(self, shapes: List[Shape]):
        """
        :param shapes: list of shapes
        """
        self.shapes = shapes

    @property
    def shapes(self) -> List[Shape]:
        """ Collection of shapes."""
        return self._shapes

    @shapes.setter
    def shapes(self, shapes: List[Shape]):
        if not hasattr(self, '_shapes'):
            assert isinstance(shapes, list) and all(isinstance(elem, Shape) for elem in shapes), \
                '<ShapeGroup/shapes>: argument "shapes" is not a valid list of shapes. shapes = {}'.format(shapes)
            self._shapes = shapes
        else:
            warnings.warn('<ShapeGroup/shapes>: shapes of shape group are immutable.')

    def translate_rotate(self, translation: np.ndarray, angle: float) -> 'ShapeGroup':
        """ A new shape group is created by first translating and then rotating all shapes around the origin.

            :param translation: translation vector [x_off, y_off] in x- and y-direction
            :param angle: rotation angle in radian (counter-clockwise)
            :return: transformed shape group
        """
        assert is_real_number_vector(translation, 2), '<ShapeGroup/translate_rotate>: argument "translation" is ' \
                                                      'not a vector of real numbers of length 2. translation = ' \
                                                      '{}'.format(translation)
        assert is_valid_orientation(angle), '<ShapeGroup/translate_rotate>: argument "orientation" is not valid.' \
                                            'orientation = {}'.format(angle)

        new_shapes = list()
        for s in self._shapes:
            new_shapes.append(s.translate_rotate(translation, angle))
        return ShapeGroup(new_shapes)

    def rotate_translate_local(self, translation: np.ndarray, angle: float) -> 'ShapeGroup':
        """ A new shape group is created by first rotating each shape around its center and then translating it.

            :param translation: translation vector [x_off, y_off] in x- and y-direction
            :param angle: rotation angle in radian (counter-clockwise)
            :return: transformed shape group
        """
        assert is_real_number_vector(translation, 2), '<ShapeGroup/rotate_translate_local>: argument "translation" ' \
                                                      'is not a vector of real numbers of length 2. translation = ' \
                                                      '{}'.format(translation)
        assert is_valid_orientation(angle), '<ShapeGroup/rotate_translate_local>: argument "orientation" is not ' \
                                            'valid. orientation = {}'.format(angle)

        new_shapes = list()
        for s in self._shapes:
            new_shapes.append(s.rotate_translate_local(translation, angle))
        return ShapeGroup(new_shapes)

    def contains_point(self, point: np.array):
        """ Checks if a point is contained in any shape of the shape group.

            :param point: 2D point [x, y]
            :return: true if the interior or boundary of any shape intersects with the given point, otherwise false
        """
        assert is_real_number_vector(point, 2), '<ShapeGroup/contains_point>: argument "point" is ' \
                                                'not a vector of real numbers of length 2. point = {}'\
                                                .format(point)
        for s in self._shapes:
            if s.contains_point(point):
                return True
        return False

    def __str__(self):
        output = 'ShapeGroup: \n'
        output += '\t number of shapes: {} \n'.format(len(self._shapes))
        return output<|MERGE_RESOLUTION|>--- conflicted
+++ resolved
@@ -1,4 +1,3 @@
-import itertools
 import warnings
 import abc
 import numpy as np
@@ -295,19 +294,9 @@
         """
         self.vertices: np.ndarray = vertices
         self._shapely_polygon: shapely.geometry.Polygon = shapely.geometry.Polygon(self._vertices)
-<<<<<<< HEAD
-        perimeter = self._shapely_polygon.exterior.coords
-        new_coords = []
-        two_tours = itertools.chain(perimeter, perimeter)
-        new_coords.append(next(two_tours))
-        while len(new_coords) < len(perimeter):
-            new_coords.append(next(two_tours))
-        self._shapely_polygon: shapely.geometry.Polygon = shapely.geometry.Polygon(new_coords)
-=======
         # ensure that vertices are sorted clockwise and the first and last point are the same
         self._vertices = np.array(shapely.geometry.polygon.orient(
             self._shapely_polygon, sign=-1.0).exterior.coords)
->>>>>>> c3ef80f0
 
     @property
     def vertices(self) -> np.ndarray:
