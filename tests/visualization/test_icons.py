--- conflicted
+++ resolved
@@ -101,7 +101,6 @@
 
     def test_show_icons(self):
         """Draw the icons that are generated from individual draw funcs."""
-<<<<<<< HEAD
         with plt.ion():
             fig = plt.figure()
             ax = fig.gca()
@@ -136,49 +135,6 @@
             ax.set_xlim(-60, (len(vehicle_types) - 1) * 110 + 10)
             ax.axis("equal")
             plt.show()
-=======
-        fig = plt.figure()
-        ax = fig.gca()
-        draw_funcs = self._get_draw_funcs()
-        for counter, draw_func in enumerate(draw_funcs):
-            patch_list = draw_func(
-                pos_x=10 * counter,
-                pos_y=0,
-                orientation=np.pi / 4,
-            )
-            for patch in patch_list:
-                ax.add_patch(patch)
-        ax.set_xlim(-10, len(draw_funcs) * 10)
-        ax.set_ylim(-20, 20)
-        ax.axis("equal")
-        plt.show()
-
-    def test_get_obstacle_icon_patch(self):
-        """Draw the obstacle icons in the norm square for all supported vehicle types."""
-        fig = plt.figure()
-        ax = fig.gca()
-        vehicle_types = icons.supported_icons()
-        for counter, vehicle_type in enumerate(vehicle_types):
-            # Draw the bounding box
-            ax.add_patch(patches.Rectangle((110 * counter - 50, -50), 100, 100, color="#0065BD"))
-
-            # Add vehicle type as text.
-            ax.text(110 * counter, 80, vehicle_type.name.replace("_", "\n"), ha="center")
-
-            patch_list = icons.get_obstacle_icon_patch(
-                obstacle_type=vehicle_type,
-                pos_x=110 * counter,
-                pos_y=0,
-                orientation=0,
-                vehicle_length=100,
-                vehicle_width=100,
-            )
-            for patch in patch_list:
-                ax.add_patch(patch)
-        ax.set_xlim(-60, (len(vehicle_types) - 1) * 110 + 10)
-        ax.axis("equal")
-        plt.show()
->>>>>>> 2d16a822
 
     def test_unsupported_obstacle_type(self):
         """Test if a unsupported obstacle type raises the expected exception."""
