# import matplotlib
# matplotlib.use('Qt5Agg')
# matplotlib.use('TkAgg')
import math
import os
import time
import unittest
import warnings

import matplotlib.pyplot as plt
import numpy as np
import pytest
import tempfile

from commonroad.common.file_reader import CommonRoadFileReader
from commonroad.geometry.shape import Rectangle, Circle, Polygon
from commonroad.geometry.shape import ShapeGroup
from commonroad.planning.planning_problem import PlanningProblemSet
from commonroad.prediction.prediction import Occupancy, SetBasedPrediction
from commonroad.scenario.obstacle import StaticObstacle, ObstacleType, PhantomObstacle, EnvironmentObstacle
from commonroad.scenario.scenario import Scenario
from commonroad.scenario.state import InitialState
from commonroad.scenario.traffic_sign import TRAFFIC_SIGN_WITH_ADDITIONAL_VALUE, TrafficSignIDGermany, \
    TrafficSignIDSpain, TrafficSignIDZamunda, TrafficSignIDUsa, TrafficSign, TrafficSignElement
from commonroad.visualization.draw_params import MPDrawParams, VehicleShapeParams, DynamicObstacleParams
from commonroad.visualization.mp_renderer import MPRenderer
from commonroad.visualization.traffic_sign import text_prop_dict, draw_traffic_light_signs


class TestVisualizationV2(unittest.TestCase):

    def setUp(self) -> None:
        self.rnd = MPRenderer()
        self.cwd_path = os.path.dirname(os.path.abspath(__file__))
        full_path = os.path.dirname(os.path.abspath(__file__))
        self.out_path = self.cwd_path + "/../.pytest_cache"
<<<<<<< HEAD
        self.ngsim_scen_1 = full_path + '/../test_scenarios/xml/2020a/USA_Peach-4_8_T-1.xml'
        self.ngsim_scen_2 = full_path + '/../test_scenarios/xml/2020a/USA_US101-4_1_T-1.xml'
=======
        self.ngsim_scen_1 = full_path + '/../test_scenarios/USA_Peach-4_8_T-1.xml'
        self.ngsim_scen_2 = full_path + '/../test_scenarios/USA_US101-4_1_T-1.xml'
        self.scenario_3d_points = full_path + '/../test_scenarios/test_3d_points.xml'
>>>>>>> 5eddeff7
        if not os.path.isdir(self.out_path):
            os.makedirs(self.out_path)
        else:
            for (dirpath, dirnames, filenames) in os.walk(self.out_path):
                for file in filenames:
                    if file.endswith('.mp4') or file.endswith('.gif') or file.endswith('.png'):
                        os.remove(os.path.join(dirpath, file))

    def test_primitive(self):
        params = MPDrawParams()

        rect = Rectangle(1, 2, np.array([1.5, 2.0]), math.pi * 0.25)
        poly = Polygon(np.array([[.2, .2], [.2, .4], [.3, .6], [.4, .4], [.4, .2], [.2, .2]]))
        circ = Circle(2, np.array([3, 3]))

        rect.draw(self.rnd, params)
        poly.draw(self.rnd, params)
        circ.draw(self.rnd, params)
        self.rnd.render()

    def test_scenario(self):

        # test draw_object for all possible object types
        scenario, planning_problem_set = CommonRoadFileReader(self.ngsim_scen_1).open()
        scenario: Scenario = scenario

        rnd = MPRenderer()
        with pytest.warns(None) as record_warnings:
            scenario.lanelet_network.draw(rnd, )
            rnd.render()
            # visualization
            circ = Circle(2.0, np.array([10.0, 0.0]))
            obs = StaticObstacle(1000, ObstacleType.CAR, circ,
                                 initial_state=InitialState(position=np.array([0, 0]), orientation=0.4))
            scenario.add_objects(obs)
            for obs in scenario.static_obstacles:
                obs.draw(rnd, )
            rnd.render()

            draw_params = MPDrawParams()
            draw_params.dynamic_obstacle.occupancy.draw_occupancies = True

            rnd.draw_list(scenario.dynamic_obstacles, draw_params=draw_params)
            rnd.render()

            rnd.draw_list(scenario.dynamic_obstacles[0].prediction.occupancy_set)
            scenario.draw(rnd)
            rnd.render()

            rnd.clear()
            circ.draw(rnd)
            rnd.render()

            rnd.clear()
            rect = Rectangle(2.0, 4.0, np.array([2.0, 2.0]))
            rect.draw(rnd)
            rnd.render()

            rnd.clear()
            poly = Polygon(np.array([[0.0, 0.0], [0.0, 1.0], [1.0, 1.0], [1.0, 0.0]]))
            poly.draw(rnd)
            rnd.render()

            sg = ShapeGroup([circ, rect])
            sg.draw(rnd)
            rnd.render()

            rnd.clear()
            occ = Occupancy(1, rect)
            occ.draw(rnd)
            rnd.render()

        # plt.close('all')

    def test_scenario_3d(self):
        scenario, _ = CommonRoadFileReader(self.scenario_3d_points).open()
        rnd = MPRenderer()
        draw_params = MPDrawParams()
        draw_params.lanelet_network.traffic_sign.draw_traffic_signs = True
        draw_params.lanelet_network.traffic_light.draw_traffic_lights = True
        draw_params.lanelet_network.lanelet.show_label = True
        scenario.lanelet_network.draw(rnd, draw_params)
        rnd.render()

    def test_focus_obstacle(self):

        # test draw_object for all possible object types
        scenario, planning_problem_set = CommonRoadFileReader(self.ngsim_scen_1).open()
        scenario: Scenario = scenario
        x0 = -40
        rnd = MPRenderer(plot_limits=[x0, 40, -40, 40], focus_obstacle=scenario.obstacle_by_id(1239))
        rnd.draw_params.dynamic_obstacle.occupancy.draw_occupancies = True
        with pytest.warns(None) as record_warnings:
            scenario.lanelet_network.draw(rnd, )

            rnd.draw_list(scenario.dynamic_obstacles)
            assert rnd.plot_limits_focused[0] != 40

            rnd.focus_obstacle_id = None
            rnd.clear(keep_static_artists=True)
            rnd.draw_list(scenario.dynamic_obstacles)
            assert rnd.plot_limits_focused[0] == x0

        plt.close('all')

    def test_plotting_all_traffic_signs(self):
        traffic_sign_types = [TrafficSignIDZamunda, TrafficSignIDGermany, TrafficSignIDUsa, TrafficSignIDSpain]
        rnd = MPRenderer()
        with warnings.catch_warnings(record=True) as w:
            for ts_type in traffic_sign_types:
                for v in ts_type:
                    # print(v)
                    ts = TrafficSign(100, [TrafficSignElement(v, ["test1", "test2"])], first_occurrence={0},
                                     position=np.array([0.0, 0.0]), virtual=False)
                    draw_traffic_light_signs(ts, traffic_sign_params=rnd.draw_params.traffic_sign,
                                             traffic_light_params=rnd.draw_params.traffic_light, rnd=rnd)

            self.assertEqual(len(w), 0,
                             msg="The following warnings were raised:\n" + "\n".join(str(w_tmp.message) for w_tmp in w))

    def test_planning(self):
        # test draw_object for all possible object types
        full_path = os.path.dirname(os.path.abspath(__file__))
        # print(full_path)
        # filename = full_path +
        # '/../../../../../scenarios/cooperative/C-USA_Lanker-2_4_T-1.xml'
        filename = full_path + '/../test_scenarios/xml/2020a/ZAM_TestReadingAll-1_1_T-1.xml'
        scenario, planning_problem_set = CommonRoadFileReader(filename).open()
        planning_problem_set: PlanningProblemSet = planning_problem_set

        with pytest.warns(None) as record_warnings:
            planning_problem_set.draw(self.rnd, )
            self.rnd.render()
            self.rnd.clear()
            problem = list(planning_problem_set.planning_problem_dict.values())[0]
            problem.draw(self.rnd, )
            problem.goal.draw(self.rnd)
            problem.initial_state.draw(self.rnd)
            self.rnd.render()

        self.assertEqual(0, len(record_warnings))
        plt.close('all')

    def test_trajectory_unique_colors(self):
        scenario, planning_problem_set = CommonRoadFileReader(self.ngsim_scen_2).open()
        traj = list(map(lambda x: x.prediction.trajectory, scenario.dynamic_obstacles))
        params = MPDrawParams()
        params.trajectory.unique_colors = True
        scenario.lanelet_network.draw(self.rnd)
        self.rnd.draw_list(scenario.dynamic_obstacles)
        self.rnd.draw_trajectories(traj, params)
        self.rnd.render(show=True)

    def test_visual_appearance(self):
        tt = 0
        nrun = 20
        plt.close('all')
        # plt.ioff()
        # set_non_blocking()
        scenario, planning_problem_set = CommonRoadFileReader(self.ngsim_scen_2).open()
        scenario: Scenario = scenario
        # plt.autoscale(False)
        plt.style.use('classic')
        inch_in_cm = 2.54
        figsize = [20, 15]
        plt.figure(figsize=(figsize[0] / inch_in_cm, figsize[1] / inch_in_cm))
        plt.gca().set(title='occupancies should be be plotted with opacity, '
                            'plot limits: [-50,60,-50,50]')
        plt.gca().autoscale_view(False, False, False)
        self.rnd = MPRenderer(plot_limits=[-50, 60, -50, 50])
        for i in range(0, nrun):
            t1 = time.time()
            draw_params = MPDrawParams()
            draw_params.time_begin = 15
            draw_params.time_end = 25
            draw_params.dynamic_obstacle.occupancy.draw_occupancies = True
            draw_params.dynamic_obstacle.occupancy.shape.facecolor = "g"
            draw_params.planning_problem_set.draw_ids = [list(planning_problem_set.planning_problem_dict.keys())[0]]
            scenario.draw(self.rnd, draw_params=draw_params)
            # plt.tight_layout()
            planning_problem_set.draw(self.rnd, draw_params=draw_params)
            self.rnd.render(show=False, filename='/tmp/{}.png'.format(i))
            self.rnd.clear()
            tt += time.time() - t1  # plt.close()

        print('time: {}'.format(tt / nrun))

    def test_traffic_sign_plotting_properties(self):
        vis_dict = text_prop_dict()
        for t_id in TRAFFIC_SIGN_WITH_ADDITIONAL_VALUE:
            self.assertTrue(TrafficSignIDGermany[t_id].value in vis_dict,
                            f"Create plot settings for traffic sign {t_id} with ID {TrafficSignIDGermany[t_id].value}")

    def test_stylesheet(self):
        # Write default params to file
        params = MPDrawParams()
        params.time_begin = 1
        with tempfile.NamedTemporaryFile(mode="w", suffix=".yaml") as fp:
            params.save(fp.name)
            params_read = MPDrawParams.load(fp.name)

        self.assertEqual(params_read, params)
        # Use for drawing
        scenario, planning_problem_set = CommonRoadFileReader(self.ngsim_scen_2).open()
        scenario.draw(self.rnd, draw_params=params)

    def test_setting_params_child_attribute(self):
        """Check if setting a child attribute of a parent attribute works."""
        params = MPDrawParams()
        params.time_begin = 1
        params.time_end = 2
        # Note, faceolor is not a valid attribute of the parent attribute
        params.facecolor = "red"
        self.assertEqual(params.dynamic_obstacle.time_begin, 1)
        self.assertEqual(params.dynamic_obstacle.time_end, 2)
        self.assertEqual(params.dynamic_obstacle.occupancy.shape.facecolor, "red")

    def test_setting_params_child_ctor(self):
        """Check if setting a child attribute of a parent ctor works."""
        params = MPDrawParams(time_begin=1, time_end=2)
        self.assertEqual(params.time_begin, 1)
        self.assertEqual(params.dynamic_obstacle.time_begin, 1)
        self.assertEqual(params.dynamic_obstacle.time_end, 2)
        self.assertEqual(params.time_end, 2)

    def test_video(self):
        scenario, _ = CommonRoadFileReader(self.ngsim_scen_1).open()  #
        t0 = time.time()
        self.rnd.focus_obstacle_id = 520
        self.rnd.plot_limits = [-40, 40, -40, 40]
        for _ in range(1):
            draw_params = MPDrawParams()
            draw_params.time_end = 10
            draw_params.dynamic_obstacle.show_label = False
            draw_params.dynamic_obstacle.draw_icon = True
            draw_params.dynamic_obstacle.draw_shape = True
            self.rnd.create_video([scenario], os.path.join(self.out_path, str(scenario.scenario_id) + ".mp4"),
                                  draw_params=draw_params)

        print(time.time() - t0)

    def test_phantom_obstacle(self):
        occupancy = [Occupancy(0, Rectangle(10, 10)), Occupancy(1, Rectangle(10, 10, np.array([10.0, 10.0])))]
        pred = SetBasedPrediction(0, occupancy)
        phantom_obs = PhantomObstacle(0, pred)
        phantom_obs.draw(self.rnd, )
        self.rnd.render(show=True)

        self.rnd.clear()

        scn = Scenario(0.1)
        scn.add_objects(phantom_obs)
        scn.draw(self.rnd, )
        self.rnd.render(show=True)

    def test_environment_obstacle(self):
        shape = Rectangle(20, 10)
        env_obs = EnvironmentObstacle(0, ObstacleType.BUILDING, shape)
        env_obs.draw(self.rnd)
        self.rnd.render(show=True)

        self.rnd.clear()

        scn = Scenario(0.1)
        scn.add_objects(env_obs)
        scn.draw(self.rnd, )
        self.rnd.render(show=True)

    def test_label_clearing(self):
        scenario, _ = CommonRoadFileReader(self.ngsim_scen_1).open()
        render = MPRenderer()
        for i in range(10):
            draw_params = MPDrawParams()
            draw_params.time_begin = i
            draw_params.dynamic_obstacle.show_label = True
            scenario.draw(render, draw_params)
            render.render(show=True)

    def test_params(self):
        veh = VehicleShapeParams()
        assert veh.occupancy.shape.opacity == 1.0
        dyn = DynamicObstacleParams()
        assert dyn.vehicle_shape.occupancy.shape.opacity == 1.0

    # def test_visualize_all_scenarios(self):  #     scenarios_2020a = "TODO"  #     scenarios_2018b = "TODO"  #  #
    #  factory_2020a = scenarios_2020a + "/scenario-factory"  #     hand_crafted_2020a = scenarios_2020a +  #  #
    #  "/hand-crafted"  #     ngsim_lankershim_2020a = scenarios_2020a + "/NGSIM/Lankershim"  #     ngsim_us101_2020a
    #  = scenarios_2020a + "/NGSIM/US101"  #     ngsim_peachtree_2020a = scenarios_2020a + "/NGSIM/Peachtree"  #  #
    #  bicycle_2020a = scenarios_2020a + "/THI-Bicycle"  #     cooperative_2018b = scenarios_2018b + "/cooperative"
    #     bicycle_2018b = scenarios_2018b + "/THI-Bicycle"  #     sumo_2018b = scenarios_2018b + "/SUMO"  #  #
    #     hand_crafted_2018b = scenarios_2018b + "/hand-crafted"  #     ngsim_lankershim_2018b = scenarios_2018b +  #
    #     "/NGSIM/Lankershim"  #     ngsim_us101_2018b = scenarios_2018b + "/NGSIM/US101"  #  #
    #     ngsim_peachtree_2018b = scenarios_2018b + "/NGSIM/Peachtree"  #  #     rnd = MPRenderer()  #     for  #
    #     scenario in os.listdir(hand_crafted_2018b):  #         full_path = hand_crafted_2018b + "/" + scenario  #
    #     print(full_path)  #         scenario, planning_problem_set = CommonRoadFileReader(full_path).open()  #  #
    #     scenario.draw(rnd)  #         planning_problem_set.draw(rnd)  #         rnd.render()  #         rnd.clear()
    #  #     for scenario in os.listdir(ngsim_lankershim_2018b):  #         full_path = ngsim_lankershim_2018b + "/"
    #  + scenario  #         print(full_path)  #         scenario, planning_problem_set = CommonRoadFileReader(  #
    #  full_path).open()  #         scenario.draw(rnd)  #         planning_problem_set.draw(rnd)  #  #  rnd.render()
    #         rnd.clear()  #  #     for scenario in os.listdir(ngsim_us101_2018b):  #  #  full_path =
    #         ngsim_us101_2018b + "/" + scenario  #         print(full_path)  #         scenario,
    #  planning_problem_set = CommonRoadFileReader(full_path).open()  #         scenario.draw(rnd)  #  #
    #  planning_problem_set.draw(rnd)  #         rnd.render()  #         rnd.clear()  #  #     for scenario in  #
    #  os.listdir(ngsim_peachtree_2018b):  #         full_path = ngsim_peachtree_2018b + "/" + scenario  #  #  print(
    #  full_path)  #         scenario, planning_problem_set = CommonRoadFileReader(full_path).open()  #  #
    #  scenario.draw(rnd)  #         planning_problem_set.draw(rnd)  #         rnd.render()  #         rnd.clear()  #
    #     for scenario in os.listdir(cooperative_2018b):  #         full_path = cooperative_2018b + "/" + scenario  #
    #     print(full_path)  #         scenario, planning_problem_set = CommonRoadFileReader(full_path).open()  #  #
    #     scenario.draw(rnd)  #         planning_problem_set.draw(rnd)  #         rnd.render()  #         rnd.clear()
    #  #     for scenario in os.listdir(bicycle_2018b):  #         full_path = bicycle_2018b + "/" + scenario  #  #
    #  print(full_path)  #         scenario, planning_problem_set = CommonRoadFileReader(full_path).open()  #  #
    #  scenario.draw(rnd)  #         planning_problem_set.draw(rnd)  #         rnd.render()  #         rnd.clear()  #
    #     for scenario in os.listdir(bicycle_2018b):  #         full_path = bicycle_2018b + "/" + scenario  #  #
    #     print(full_path)  #         scenario, planning_problem_set = CommonRoadFileReader(full_path).open()  #  #
    #     scenario.draw(rnd)  #         planning_problem_set.draw(rnd)  #         rnd.render()  #         rnd.clear()
    #  #     for scenario in os.listdir(bicycle_2018b):  #         full_path = bicycle_2018b + "/" + scenario  #  #
    #  print(full_path)  #         scenario, planning_problem_set = CommonRoadFileReader(full_path).open()  #  #
    #  scenario.draw(rnd)  #         planning_problem_set.draw(rnd)  #         rnd.render()  #         rnd.clear()  #
    #     for scenario in os.listdir(sumo_2018b):  #         full_path = sumo_2018b + "/" + scenario  #  #     print(
    #     full_path)  #         scenario, planning_problem_set = CommonRoadFileReader(full_path).open()  #  #
    #     scenario.draw(rnd)  #         planning_problem_set.draw(rnd)  #         rnd.render()  #         rnd.clear()
    #  #     for scenario in os.listdir(factory_2020a):  #         full_path = factory_2020a + "/" + scenario  #  #
    #  print(full_path)  #         scenario, planning_problem_set = CommonRoadFileReader(full_path).open()  #  #
    #  scenario.draw(rnd)  #         planning_problem_set.draw(rnd)  #         rnd.render()  #         rnd.clear()  #
    #  for scenario in os.listdir(hand_crafted_2020a):  #         full_path = hand_crafted_2020a + "/" + scenario  #
    #  print(full_path)  #         scenario, planning_problem_set = CommonRoadFileReader(full_path).open()  #  #
    #  scenario.draw(rnd)  #         planning_problem_set.draw(rnd)  #         rnd.render()  #         rnd.clear()  #
    #     for scenario in os.listdir(ngsim_lankershim_2020a):  #         full_path = ngsim_lankershim_2020a + "/" +
    #     scenario  #         print(full_path)  #         scenario, planning_problem_set = CommonRoadFileReader(  #
    #     full_path).open()  #         scenario.draw(rnd)  #         planning_problem_set.draw(rnd)  #  #
    #     rnd.render()  #         rnd.clear()  #  #     for scenario in os.listdir(ngsim_us101_2020a):  #  #
    #     full_path = ngsim_us101_2020a + "/" + scenario  #         print(full_path)  #         scenario,
    #     planning_problem_set = CommonRoadFileReader(full_path).open()  #         scenario.draw(rnd)  #  #
    #     planning_problem_set.draw(rnd)  #         rnd.render()  #         rnd.clear()  #  #     for scenario in  #
    #     os.listdir(ngsim_peachtree_2020a):  #         full_path = ngsim_peachtree_2020a + "/" + scenario  #  #
    #     print(full_path)  #         scenario, planning_problem_set = CommonRoadFileReader(full_path).open()  #  #
    #     scenario.draw(rnd)  #         planning_problem_set.draw(rnd)  #         rnd.render()  #         rnd.clear()
    #  #     for scenario in os.listdir(bicycle_2020a):  #         full_path = bicycle_2020a + "/" + scenario  #  #
    #  print(full_path)  #         scenario, planning_problem_set = CommonRoadFileReader(full_path).open()  #  #
    #  scenario.draw(rnd)  #         planning_problem_set.draw(rnd)  #         rnd.render()  #         rnd.clear()


if __name__ == '__main__':
    unittest.main()<|MERGE_RESOLUTION|>--- conflicted
+++ resolved
@@ -34,14 +34,9 @@
         self.cwd_path = os.path.dirname(os.path.abspath(__file__))
         full_path = os.path.dirname(os.path.abspath(__file__))
         self.out_path = self.cwd_path + "/../.pytest_cache"
-<<<<<<< HEAD
         self.ngsim_scen_1 = full_path + '/../test_scenarios/xml/2020a/USA_Peach-4_8_T-1.xml'
         self.ngsim_scen_2 = full_path + '/../test_scenarios/xml/2020a/USA_US101-4_1_T-1.xml'
-=======
-        self.ngsim_scen_1 = full_path + '/../test_scenarios/USA_Peach-4_8_T-1.xml'
-        self.ngsim_scen_2 = full_path + '/../test_scenarios/USA_US101-4_1_T-1.xml'
-        self.scenario_3d_points = full_path + '/../test_scenarios/test_3d_points.xml'
->>>>>>> 5eddeff7
+        self.scenario_3d_points = full_path + '/../test_scenarios/xml/2020a/test_3d_points.xml'
         if not os.path.isdir(self.out_path):
             os.makedirs(self.out_path)
         else:
