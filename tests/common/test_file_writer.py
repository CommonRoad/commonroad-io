import logging
import os
import unittest

from commonroad import SCENARIO_VERSION
from commonroad.common.file_writer import CommonRoadFileWriter
from commonroad.common.util import FileFormat
from commonroad.common.writer.file_writer_interface import precision, OverwriteExistingFile
from commonroad.common.writer.file_writer_xml import float_to_str, Point, RectangleXMLNode, CircleXMLNode
from commonroad.common.file_reader import CommonRoadFileReader, CommonRoadMapFileReader, CommonRoadScenarioFileReader, \
    CommonRoadDynamicFileReader
from lxml import etree
from commonroad.planning.planning_problem import PlanningProblem, PlanningProblemSet, GoalRegion
from commonroad.prediction.prediction import *
from commonroad.scenario.lanelet import Lanelet, LaneletNetwork
from commonroad.common.common_lanelet import LineMarking, LaneletType
from commonroad.scenario.obstacle import *
<<<<<<< HEAD
from commonroad.scenario.scenario import Scenario, Tag, ScenarioID
from commonroad.common.common_scenario import Location, FileInformation
from commonroad.scenario.trajectory import Trajectory
=======
from commonroad.scenario.scenario import Scenario, Tag, Location, ScenarioID
>>>>>>> 5037d1b7
from commonroad.scenario.state import KSState, InitialState


class TestXMLFileWriter(unittest.TestCase):

    def setUp(self):
        self.cwd_path = os.path.dirname(os.path.abspath(__file__))
        self.xsd_path = \
            self.cwd_path + "/../../commonroad/common/xml_definition_files/XML_commonRoad_XSD.xsd"
        self.out_path = self.cwd_path + "/../.pytest_cache"
        self.filename_read_1 = \
            self.cwd_path + "/../test_scenarios/xml/2020a/ZAM_TestReadingIntersectionTrafficSign-1_1_T-1.xml"
        self.filename_read_2 = self.cwd_path + "/../test_scenarios/xml/2020a/ZAM_TestReadingAll-1_1_T-1.xml"
        self.filename_2018b = self.cwd_path + "/../test_scenarios/xml/2018b/USA_Lanker-1_1_T-1.xml"
        self.filename_invalid = self.cwd_path + "/../test_scenarios/xml/2018b/ZAM_WritingInvalid-1_1_T-1.xml"
        handle_pytest_cache(self.out_path)

    def test_read_write_file(self):
        scenario_1, planning_problem_set_1 = CommonRoadFileReader(self.filename_read_1).open()
        filename = self.out_path + '/ZAM_TestReadingIntersectionTrafficSign-1_1_T-1.xml'
        CommonRoadFileWriter(scenario_1, planning_problem_set_1, scenario_1.file_information.author,
                             scenario_1.file_information.affiliation, 'test',
                             scenario_1.tags, scenario_1.lanelet_network.location, file_format=FileFormat.XML) \
            .write_to_file(filename=filename, overwrite_existing_file=OverwriteExistingFile.ALWAYS,
                           check_validity=False)

        assert self.validate_with_xsd(self.out_path + '/ZAM_TestReadingIntersectionTrafficSign-1_1_T-1.xml')

        scenario_2, planning_problem_set_2 = CommonRoadFileReader(self.filename_read_2).open()
        filename = self.out_path + '/ZAM_TestReadingAll-1_1_T-1.xml'
        CommonRoadFileWriter(scenario_2, planning_problem_set_2, scenario_2.file_information.author,
                             scenario_2.file_information.affiliation, 'test',
                             scenario_2.tags, scenario_2.lanelet_network.location, file_format=FileFormat.XML) \
            .write_to_file(filename=filename, overwrite_existing_file=OverwriteExistingFile.ALWAYS,
                           check_validity=False)
        assert self.validate_with_xsd(self.out_path + '/ZAM_TestReadingAll-1_1_T-1.xml')

    def test_write_scenario_without_location(self):
        file_information = FileInformation(author="Test", affiliation="TUM", source="Test")
        scenario = Scenario(dt=0.1, tags={Tag.URBAN}, file_information=file_information)
        scenario.lanelet_network.location = None

        xml_file_path = self.out_path + '/' + str(scenario.scenario_id) + '.xml'

        CommonRoadFileWriter(scenario, PlanningProblemSet(), file_format=FileFormat.XML).write_scenario_to_file(
                xml_file_path, OverwriteExistingFile.ALWAYS)

        self.assertTrue(os.path.exists(xml_file_path))

    def test_read_write_2018b_file(self):
        scenario, planning_problem_set = CommonRoadFileReader(self.filename_2018b).open()
        filename = self.out_path + "/USA_Lanker-1_1_T-1.xml"
        CommonRoadFileWriter(scenario, planning_problem_set, scenario.file_information.author,
                             scenario.file_information.affiliation,
                             str(scenario.scenario_id), scenario.tags, scenario.lanelet_network.location,
                             file_format=FileFormat.XML).write_to_file(
            filename=filename, overwrite_existing_file=OverwriteExistingFile.ALWAYS, check_validity=True)

        assert self.validate_with_xsd(self.out_path + "/USA_Lanker-1_1_T-1.xml")

    def test_writing_shapes(self):
        rectangle = Rectangle(4.3, 8.9, center=np.array([2.5, -1.8]), orientation=1.7)
        circ = Circle(2.0, np.array([10.0, 0.0]))

        states = list()
        states.append(KSState(time_step=0, orientation=0, position=np.array([0, 0])))
        states.append(KSState(time_step=1, orientation=0, position=np.array([0, 1])))

        init_state = InitialState(time_step=0, orientation=0, position=np.array([0, 0]))
        static_obs = StaticObstacle(3, ObstacleType("unknown"), obstacle_shape=circ, initial_state=init_state)
<<<<<<< HEAD

=======
>>>>>>> 5037d1b7
        lanelet1 = Lanelet(np.array([[12345.12, 0.0], [1.0, 0.0], [2, 0]]), np.array([[0.0, 1], [1.0, 1], [2, 1]]),
                           np.array([[0.0, 2], [1.0, 2], [2, 2]]), 100, [101], [101], 101, False, 101, True,
                           LineMarking.DASHED, LineMarking.SOLID, lanelet_type={LaneletType.URBAN})
        lanelet2 = Lanelet(np.array([[0.0, 0.0], [1.0, 0.0], [2, 0]]), np.array([[0.0, 1], [1.0, 1], [2, 1]]),
                           np.array([[0.0, 2], [1.0, 2], [2, 2]]), 101, [100], [100], 100, False, 100, True,
                           LineMarking.SOLID, LineMarking.DASHED, lanelet_type={LaneletType.URBAN})

        lanelet_network = LaneletNetwork().create_from_lanelet_list(list([lanelet1, lanelet2]))
        scenario = Scenario(0.1, ScenarioID.from_benchmark_id('ZAM_test_0-1', scenario_version=SCENARIO_VERSION))
        scenario.add_objects([static_obs, lanelet_network])

        goal_region = GoalRegion([KSState(time_step=Interval(0, 1), velocity=Interval(0.0, 1), position=rectangle),
                                  KSState(time_step=Interval(1, 2), velocity=Interval(0.0, 1), position=circ)],
                                 {0: [100, 101], 1: [101]})
        planning_problem = PlanningProblem(1000, InitialState(velocity=0.1, position=np.array([[0], [0]]),
                                                              orientation=0, yaw_rate=0, slip_angle=0, time_step=0),
                                           goal_region)
        planning_problem_set = PlanningProblemSet(list([planning_problem]))

        filename = self.out_path + '/test_writing_shapes.xml'
        location = Location(2867714, 48.262333, 11.668775, None)

        CommonRoadFileWriter(scenario, planning_problem_set, 'PrinceOfZAM', 'TU Munich', 'test', {Tag.URBAN},
                             location, file_format=FileFormat.XML).write_to_file(filename=filename,
                                                     overwrite_existing_file=OverwriteExistingFile.ALWAYS)
        assert self.validate_with_xsd(self.out_path + '/test_writing_shapes.xml')

        # test overwriting
        CommonRoadFileWriter(scenario, planning_problem_set, 'PrinceOfZAM', 'TU Munich', 'test', {Tag.URBAN},
                             location, file_format=FileFormat.XML).write_to_file(
                filename=filename, overwrite_existing_file=OverwriteExistingFile.SKIP)
        CommonRoadFileWriter(scenario, planning_problem_set, 'PrinceOfZAM', 'TU Munich', 'test', {Tag.URBAN},
                             location, file_format=FileFormat.XML).write_to_file(
                filename=filename, overwrite_existing_file=OverwriteExistingFile.ALWAYS)
        CommonRoadFileWriter(scenario, planning_problem_set, 'PrinceOfZAM_no_problem', 'TU Munich', 'test', {Tag.URBAN},
                             location, file_format=FileFormat.XML).write_scenario_to_file(
                filename=filename, overwrite_existing_file=OverwriteExistingFile.ALWAYS)

    def validate_with_xsd(self, xml_path: str) -> bool:
        xmlschema_doc = etree.parse(self.xsd_path)
        xmlschema = etree.XMLSchema(xmlschema_doc)

        xml_doc = etree.parse(xml_path)
        try:
            xmlschema.assert_(xml_doc)
            return True
        except Exception as e:
            print(str(e))
            logging.error('xml produced by file_writer not conformant with xsd-scheme: ' + str(e))
            return False

    def test_float_to_str(self):
        f = 123456789.123456
        f2 = 12327.0
        f3 = 123456789
        f4 = 1e-23
        f5 = 0
<<<<<<< HEAD
        file_information = FileInformation(author="sdf", affiliation="", source="")
        cw = CommonRoadFileWriter(decimal_precision=3,
                                  scenario=Scenario(dt=0.1, tags=set(), file_information=file_information),
                                  planning_problem_set=PlanningProblemSet())
=======
        CommonRoadFileWriter(decimal_precision=3,
                             scenario=Scenario(dt=0.1, tags=set(), author="sdf", affiliation="", source=""),
                             planning_problem_set=PlanningProblemSet())
>>>>>>> 5037d1b7
        str1 = float_to_str(f)
        self.assertEqual(str1, "123456789.123")
        str2 = float_to_str(f2)
        self.assertEqual(str2, "12327.0")
        str3 = float_to_str(f3)
        self.assertEqual(str3, "123456789")
        str4 = float_to_str(f4)
        self.assertEqual(str4, "0.000")
        str5 = float_to_str(f5)
        self.assertEqual(str5, "0")

        # check whether new precision is registered
        f = 123456789.123456
        f2 = 12327.0
        f3 = 123456789
        f4 = 1e-23
        f5 = 0
<<<<<<< HEAD
        cw = CommonRoadFileWriter(decimal_precision=5,
                                  scenario=Scenario(dt=0.1, tags=set(), file_information=file_information),
                                  planning_problem_set=PlanningProblemSet())
=======
        CommonRoadFileWriter(decimal_precision=5,
                             scenario=Scenario(dt=0.1, tags=set(), author="sdf", affiliation="", source=""),
                             planning_problem_set=PlanningProblemSet())
>>>>>>> 5037d1b7
        str1 = float_to_str(f)
        self.assertEqual(str1, "123456789.12345")
        str2 = float_to_str(f2)
        self.assertEqual(str2, "12327.0")
        str3 = float_to_str(f3)
        self.assertEqual(str3, "123456789")
        str4 = float_to_str(f4)
        self.assertEqual(str4, "0.00000")
        str5 = float_to_str(f5)
        self.assertEqual(str5, "0")

    def test_float_to_str_shapes(self):
        values = [123456789.123456, 12327.0, 123456789, 1e-23, 0]
        precision.decimals = 4
        expecteds = ["123456789.1234", "12327.0", "123456789.0", "0.0000", "0.0"]

        # Test Point
        for value, expected in zip(values, expecteds):
            point = Point(x=value, y=value, z=value)
            node = point.create_node()
            for child in node:
                self.assertEqual(expected, child.text)

        # Test Rectangle
        rect_writer = RectangleXMLNode()
        for value, expected in zip(values, expecteds):
            rectangle = Rectangle(1.0, 1.0, center=np.array([value, value]), orientation=1.0)
            node = rect_writer.create_rectangle_node(rectangle)
            for child in node:
                if not child.tag == "center":
                    continue
                for pos in child:
                    self.assertEqual(expected, pos.text)

        # Test Circle
        circ_writer = CircleXMLNode()
        for value, expected in zip(values, expecteds):
            circle = Circle(2.0, np.array([value, value]))
            node = circ_writer.create_circle_node(circle)
            for child in node:
                if not child.tag == "center":
                    continue
                for pos in child:
                    self.assertEqual(expected, pos.text)

    def test_check_validity_of_commonroad_file(self):
        commonroad_str = open(self.filename_read_1, mode='r').read()

        self.assertTrue(CommonRoadFileWriter.check_validity_of_commonroad_file(commonroad_str, FileFormat.XML))

        commonroad_str = open(self.filename_invalid, mode='rb').read()

        self.assertFalse(CommonRoadFileWriter.check_validity_of_commonroad_file(commonroad_str, FileFormat.XML))

    # def test_all_scenarios(self):
    #     scenarios_2020a = "TODO"
    #     scenarios_2018b = "TODO"
    #
    #     factory_2020a = scenarios_2020a + "/scenario-factory"
    #     hand_crafted_2020a = scenarios_2020a + "/hand-crafted"
    #     ngsim_lankershim_2020a = scenarios_2020a + "/NGSIM/Lankershim"
    #     ngsim_us101_2020a = scenarios_2020a + "/NGSIM/US101"
    #     ngsim_peachtree_2020a = scenarios_2020a + "/NGSIM/Peachtree"
    #     bicycle_2020a = scenarios_2020a + "/THI-Bicycle"
    #
    #     cooperative_2018b = scenarios_2018b + "/cooperative"
    #     bicycle_2018b = scenarios_2018b + "/THI-Bicycle"
    #     sumo_2018b = scenarios_2018b + "/SUMO"
    #     hand_crafted_2018b = scenarios_2018b + "/hand-crafted"
    #     ngsim_lankershim_2018b = scenarios_2018b + "/NGSIM/Lankershim"
    #     ngsim_us101_2018b = scenarios_2018b + "/NGSIM/US101"
    #     ngsim_peachtree_2018b = scenarios_2018b + "/NGSIM/Peachtree"
    #
    #     for scenario_name in os.listdir(hand_crafted_2018b):
    #         full_path = hand_crafted_2018b + "/" + scenario_name
    #         print(full_path)
    #         scenario_tmp, planning_problem_tmp = CommonRoadFileReader(full_path).open()
    #         CommonRoadFileWriter(scenario_tmp, planning_problem_tmp, 'PrinceOfZAM', 'TU Munich', 'unittest'). \
    #             write_to_file(filename=self.out_path + '/' + str(scenario_tmp.scenario_id) + ".xml",
    #                           overwrite_existing_file=OverwriteExistingFile.SKIP)
    #         assert self.validate_with_xsd(self.out_path + '/' + str(scenario_tmp.scenario_id) + ".xml")
    #
    #     for scenario_name in os.listdir(cooperative_2018b):
    #         full_path = cooperative_2018b + "/" + scenario_name
    #         print(full_path)
    #         scenario_tmp, planning_problem_tmp = CommonRoadFileReader(full_path).open()
    #         CommonRoadFileWriter(scenario_tmp, planning_problem_tmp, 'PrinceOfZAM', 'TU Munich', 'unittest'). \
    #             write_to_file(filename=self.out_path + '/' + str(scenario_tmp.scenario_id) + ".xml",
    #                           overwrite_existing_file=OverwriteExistingFile.SKIP)
    #         assert self.validate_with_xsd(self.out_path + '/' + str(scenario_tmp.scenario_id) + ".xml")
    #
    #     for scenario_name in os.listdir(ngsim_lankershim_2018b):
    #         full_path = ngsim_lankershim_2018b + "/" + scenario_name
    #         print(full_path)
    #         scenario_tmp, planning_problem_tmp = CommonRoadFileReader(full_path).open()
    #         CommonRoadFileWriter(scenario_tmp, planning_problem_tmp, 'PrinceOfZAM', 'TU Munich', 'unittest'). \
    #             write_to_file(filename=self.out_path + '/' + str(scenario_tmp.scenario_id) + ".xml",
    #                           overwrite_existing_file=OverwriteExistingFile.SKIP)
    #         assert self.validate_with_xsd(self.out_path + '/' + str(scenario_tmp.scenario_id) + ".xml")
    #
    #     for scenario_name in os.listdir(ngsim_us101_2018b):
    #         full_path = ngsim_us101_2018b + "/" + scenario_name
    #         print(full_path)
    #         scenario_tmp, planning_problem_tmp = CommonRoadFileReader(full_path).open()
    #         CommonRoadFileWriter(scenario_tmp, planning_problem_tmp, 'PrinceOfZAM', 'TU Munich', 'unittest'). \
    #             write_to_file(filename=self.out_path + '/' + str(scenario_tmp.scenario_id) + ".xml",
    #                           overwrite_existing_file=OverwriteExistingFile.SKIP)
    #         assert self.validate_with_xsd(self.out_path + '/' + str(scenario_tmp.scenario_id) + ".xml")
    #
    #     for scenario_name in os.listdir(sumo_2018b):
    #         full_path = sumo_2018b + "/" + scenario_name
    #         print(full_path)
    #         scenario_tmp, planning_problem_tmp = CommonRoadFileReader(full_path).open()
    #         CommonRoadFileWriter(scenario_tmp, planning_problem_tmp, 'PrinceOfZAM', 'TU Munich', 'unittest'). \
    #             write_to_file(filename=self.out_path + '/' + str(scenario_tmp.scenario_id) + ".xml",
    #                           overwrite_existing_file=OverwriteExistingFile.SKIP)
    #         assert self.validate_with_xsd(self.out_path + '/' + str(scenario_tmp.scenario_id) + ".xml")
    #
    #     for scenario_name in os.listdir(bicycle_2018b):
    #         full_path = bicycle_2018b + "/" + scenario_name
    #         print(full_path)
    #         scenario_tmp, planning_problem_tmp = CommonRoadFileReader(full_path).open()
    #         CommonRoadFileWriter(scenario_tmp, planning_problem_tmp, 'PrinceOfZAM', 'TU Munich', 'unittest'). \
    #             write_to_file(filename=self.out_path + '/' + str(scenario_tmp.scenario_id) + ".xml",
    #                           overwrite_existing_file=OverwriteExistingFile.SKIP)
    #         assert self.validate_with_xsd(self.out_path + '/' + str(scenario_tmp.scenario_id) + ".xml")
    #
    #     for scenario_name in os.listdir(ngsim_peachtree_2018b):
    #         full_path = ngsim_peachtree_2018b + "/" + scenario_name
    #         print(full_path)
    #         scenario_tmp, planning_problem_tmp = CommonRoadFileReader(full_path).open()
    #         CommonRoadFileWriter(scenario_tmp, planning_problem_tmp, 'PrinceOfZAM', 'TU Munich', 'unittest'). \
    #             write_to_file(filename=self.out_path + '/' + str(scenario_tmp.scenario_id) + ".xml",
    #                           overwrite_existing_file=OverwriteExistingFile.SKIP)
    #         assert self.validate_with_xsd(self.out_path + '/' + str(scenario_tmp.scenario_id) + ".xml")
    #
    #     for scenario_name in os.listdir(factory_2020a):
    #         full_path = factory_2020a + "/" + scenario_name
    #         print(full_path)
    #         scenario_tmp, planning_problem_tmp = CommonRoadFileReader(full_path).open()
    #         CommonRoadFileWriter(scenario_tmp, planning_problem_tmp, 'PrinceOfZAM', 'TU Munich', 'unittest'). \
    #             write_to_file(filename=self.out_path + '/' + str(scenario_tmp.scenario_id) + ".xml",
    #                           overwrite_existing_file=OverwriteExistingFile.SKIP)
    #         assert self.validate_with_xsd(self.out_path + '/' + str(scenario_tmp.scenario_id) + ".xml")
    #
    #     for scenario_name in os.listdir(hand_crafted_2020a):
    #         full_path = hand_crafted_2020a + "/" + scenario_name
    #         print(full_path)
    #         scenario_tmp, planning_problem_tmp = CommonRoadFileReader(full_path).open()
    #         CommonRoadFileWriter(scenario_tmp, planning_problem_tmp, 'PrinceOfZAM', 'TU Munich', 'unittest'). \
    #             write_to_file(filename=self.out_path + '/' + str(scenario_tmp.scenario_id) + ".xml",
    #                           overwrite_existing_file=OverwriteExistingFile.SKIP)
    #         assert self.validate_with_xsd(self.out_path + '/' + str(scenario_tmp.scenario_id) + ".xml")
    #
    #     for scenario_name in os.listdir(ngsim_lankershim_2020a):
    #         full_path = ngsim_lankershim_2020a + "/" + scenario_name
    #         print(full_path)
    #         scenario_tmp, planning_problem_tmp = CommonRoadFileReader(full_path).open()
    #         CommonRoadFileWriter(scenario_tmp, planning_problem_tmp, 'PrinceOfZAM', 'TU Munich', 'unittest'). \
    #             write_to_file(filename=self.out_path + '/' + str(scenario_tmp.scenario_id) + ".xml",
    #                           overwrite_existing_file=OverwriteExistingFile.SKIP)
    #         assert self.validate_with_xsd(self.out_path + '/' + str(scenario_tmp.scenario_id) + ".xml")
    #
    #     for scenario_name in os.listdir(ngsim_us101_2020a):
    #         full_path = ngsim_us101_2020a + "/" + scenario_name
    #         print(full_path)
    #         scenario_tmp, planning_problem_tmp = CommonRoadFileReader(full_path).open()
    #         CommonRoadFileWriter(scenario_tmp, planning_problem_tmp, 'PrinceOfZAM', 'TU Munich', 'unittest'). \
    #             write_to_file(filename=self.out_path + '/' + str(scenario_tmp.scenario_id) + ".xml",
    #                           overwrite_existing_file=OverwriteExistingFile.SKIP)
    #         assert self.validate_with_xsd(self.out_path + '/' + str(scenario_tmp.scenario_id) + ".xml")
    #
    #     for scenario_name in os.listdir(bicycle_2020a):
    #         full_path = bicycle_2020a + "/" + scenario_name
    #         print(full_path)
    #         scenario_tmp, planning_problem_tmp = CommonRoadFileReader(full_path).open()
    #         CommonRoadFileWriter(scenario_tmp, planning_problem_tmp, 'PrinceOfZAM', 'TU Munich', 'unittest'). \
    #             write_to_file(filename=self.out_path + '/' + str(scenario_tmp.scenario_id) + ".xml",
    #                           overwrite_existing_file=OverwriteExistingFile.SKIP)
    #         assert self.validate_with_xsd(self.out_path + '/' + str(scenario_tmp.scenario_id) + ".xml")
    #
    #     for scenario_name in os.listdir(ngsim_peachtree_2020a):
    #         full_path = ngsim_peachtree_2020a + "/" + scenario_name
    #         print(full_path)
    #         scenario_tmp, planning_problem_tmp = CommonRoadFileReader(full_path).open()
    #         CommonRoadFileWriter(scenario_tmp, planning_problem_tmp, 'PrinceOfZAM', 'TU Munich', 'unittest'). \
    #             write_to_file(filename=self.out_path + '/' + str(scenario_tmp.scenario_id) + ".xml",
    #                           overwrite_existing_file=OverwriteExistingFile.SKIP)
    #         assert self.validate_with_xsd(self.out_path + '/' + str(scenario_tmp.scenario_id) + ".xml")


class TestProtobufFileWriter(unittest.TestCase):

    def setUp(self):
        self.cwd_path = os.path.dirname(os.path.abspath(__file__))
        self.out_path = self.cwd_path + "/../.pytest_cache"

        self.filename_carcarana_xml = self.cwd_path + "/../test_scenarios/xml/2020a/ARG_Carcarana-4_5_T-1.xml"
        self.filename_starnberg_xml = self.cwd_path + "/../test_scenarios/xml/2020a/DEU_Starnberg-1_1_T-1.xml"
        self.filename_anglet_xml = self.cwd_path + "/../test_scenarios/xml/2020a/FRA_Anglet-1_1_T-1.xml"
        self.filename_all_xml = self.cwd_path + "/../test_scenarios/xml/2020a/ZAM_TestReadingAll-1_1_T-1.xml"
        self.filename_lanker_xml = self.cwd_path + "/../test_scenarios/xml/2020a/USA_Lanker-1_1_T-1.xml"

        handle_pytest_cache(self.out_path)

    def test_write_map_to_file(self):
        """
        Testing the new format protobuf map file writer
        """
        self.assertTrue(write_read_compare_map(self.filename_carcarana_xml, self.out_path))
        self.assertTrue(write_read_compare_map(self.filename_starnberg_xml, self.out_path))
        self.assertTrue(write_read_compare_map(self.filename_anglet_xml, self.out_path))
        self.assertTrue(write_read_compare_map(self.filename_all_xml, self.out_path))
        self.assertTrue(write_read_compare_map(self.filename_lanker_xml, self.out_path))

    def test_write_scenario_to_file(self):
        """
        Testing the new format protobuf scenario file writer
        """
        self.assertTrue(write_read_compare_scenario(self.filename_carcarana_xml, self.out_path))
        self.assertTrue(write_read_compare_scenario(self.filename_starnberg_xml, self.out_path))
        self.assertTrue(write_read_compare_scenario(self.filename_anglet_xml, self.out_path))
        self.assertTrue(write_read_compare_scenario(self.filename_all_xml, self.out_path))

    def test_write_dynamic_to_file(self):
        """
        Testing the new format protobuf dynamic file writer
        """
        self.assertTrue(write_read_compare_dynamic(self.filename_carcarana_xml, self.out_path))
        self.assertTrue(write_read_compare_dynamic(self.filename_starnberg_xml, self.out_path))
        self.assertTrue(write_read_compare_dynamic(self.filename_anglet_xml, self.out_path))
        self.assertTrue(write_read_compare_scenario(self.filename_all_xml, self.out_path))


def write_read_compare_map(xml_file_path: str, out_path: str) -> bool:
    scenario_xml, planning_problems_xml = CommonRoadFileReader(xml_file_path, FileFormat.XML).open()
    pb_file_path = out_path + '/' + str(scenario_xml.scenario_id) + '.pb'

    CommonRoadFileWriter(scenario_xml, planning_problems_xml, file_format=FileFormat.PROTOBUF).write_map_to_file(
            pb_file_path, OverwriteExistingFile.ALWAYS)

    map_pb = CommonRoadMapFileReader(pb_file_path, FileFormat.PROTOBUF).open()

    # As the new protobuf format Stop Line does not contain attributes "traffic_light_ref" and "traffic_sign_ref",
    # they are set to None in the xml format scenario
    for ll in scenario_xml.lanelet_network.lanelets:
        if ll.stop_line is not None:
            ll.stop_line.traffic_light_ref = None
            ll.stop_line.traffic_sign_ref = None

    # We can't check the traffic lights as the formats differ. We can only do that in the combined map/dynamic file
    return scenario_xml.lanelet_network.lanelets == map_pb.lanelets and \
        scenario_xml.lanelet_network.meta_information.file_information == map_pb.meta_information.file_information and \
        scenario_xml.lanelet_network.traffic_signs == map_pb.traffic_signs and \
        scenario_xml.lanelet_network.areas == map_pb.areas and \
        scenario_xml.lanelet_network.intersections == map_pb.intersections and \
        scenario_xml.lanelet_network.location == map_pb.location


def write_read_compare_scenario(xml_file_path: str, out_path: str) -> bool:
    scenario_xml, planning_problems_xml = CommonRoadFileReader(xml_file_path, FileFormat.XML).open()
    pb_file_path = out_path + '/' + str(scenario_xml.scenario_id) + '.pb'

    CommonRoadFileWriter(scenario_xml, planning_problems_xml, file_format=FileFormat.PROTOBUF).write_scenario_to_file(
            pb_file_path, OverwriteExistingFile.ALWAYS)

    scenario_pb = CommonRoadScenarioFileReader(pb_file_path, FileFormat.PROTOBUF).open()

    #  In the old file reader we did not assign scenario tags to the planning problems
    for planning_problem in scenario_pb.planning_problems:
        planning_problem.scenario_tags = set()

    return list(planning_problems_xml.planning_problem_dict.values()) == scenario_pb.planning_problems \
        and scenario_pb.scenario_meta_information.time_step_size == scenario_xml.dt \
        and scenario_pb.scenario_meta_information.file_information == scenario_xml.file_information


def write_read_compare_dynamic(xml_file_path: str, out_path: str) -> bool:
    scenario_xml, planning_problems_xml = CommonRoadFileReader(xml_file_path, FileFormat.XML).open()
    pb_file_path = out_path + '/' + str(scenario_xml.scenario_id) + '.pb'

    CommonRoadFileWriter(scenario_xml, planning_problems_xml, file_format=FileFormat.PROTOBUF).write_dynamic_to_file(
            pb_file_path, OverwriteExistingFile.ALWAYS)

    dynamic_pb = CommonRoadDynamicFileReader(pb_file_path, FileFormat.PROTOBUF).open()

    return scenario_xml.dynamic_obstacles == dynamic_pb.dynamic_obstacles and \
        scenario_xml.static_obstacles == dynamic_pb.static_obstacles and \
        scenario_xml.phantom_obstacle == dynamic_pb.phantom_obstacles and \
        scenario_xml.environment_obstacle == dynamic_pb.environment_obstacles


def handle_pytest_cache(path: str):
    if not os.path.isdir(path):
        os.makedirs(path)
    else:
        for (dirpath, dirnames, filenames) in os.walk(path):
            for file in filenames:
                if file.endswith('.xml'):
                    os.remove(os.path.join(dirpath, file))


if __name__ == '__main__':
    unittest.main()<|MERGE_RESOLUTION|>--- conflicted
+++ resolved
@@ -15,13 +15,9 @@
 from commonroad.scenario.lanelet import Lanelet, LaneletNetwork
 from commonroad.common.common_lanelet import LineMarking, LaneletType
 from commonroad.scenario.obstacle import *
-<<<<<<< HEAD
 from commonroad.scenario.scenario import Scenario, Tag, ScenarioID
 from commonroad.common.common_scenario import Location, FileInformation
 from commonroad.scenario.trajectory import Trajectory
-=======
-from commonroad.scenario.scenario import Scenario, Tag, Location, ScenarioID
->>>>>>> 5037d1b7
 from commonroad.scenario.state import KSState, InitialState
 
 
@@ -92,10 +88,7 @@
 
         init_state = InitialState(time_step=0, orientation=0, position=np.array([0, 0]))
         static_obs = StaticObstacle(3, ObstacleType("unknown"), obstacle_shape=circ, initial_state=init_state)
-<<<<<<< HEAD
-
-=======
->>>>>>> 5037d1b7
+
         lanelet1 = Lanelet(np.array([[12345.12, 0.0], [1.0, 0.0], [2, 0]]), np.array([[0.0, 1], [1.0, 1], [2, 1]]),
                            np.array([[0.0, 2], [1.0, 2], [2, 2]]), 100, [101], [101], 101, False, 101, True,
                            LineMarking.DASHED, LineMarking.SOLID, lanelet_type={LaneletType.URBAN})
@@ -153,16 +146,10 @@
         f3 = 123456789
         f4 = 1e-23
         f5 = 0
-<<<<<<< HEAD
         file_information = FileInformation(author="sdf", affiliation="", source="")
-        cw = CommonRoadFileWriter(decimal_precision=3,
-                                  scenario=Scenario(dt=0.1, tags=set(), file_information=file_information),
-                                  planning_problem_set=PlanningProblemSet())
-=======
         CommonRoadFileWriter(decimal_precision=3,
-                             scenario=Scenario(dt=0.1, tags=set(), author="sdf", affiliation="", source=""),
-                             planning_problem_set=PlanningProblemSet())
->>>>>>> 5037d1b7
+                             scenario=Scenario(dt=0.1, tags=set(), file_information=file_information),
+                              planning_problem_set=PlanningProblemSet())
         str1 = float_to_str(f)
         self.assertEqual(str1, "123456789.123")
         str2 = float_to_str(f2)
@@ -180,15 +167,9 @@
         f3 = 123456789
         f4 = 1e-23
         f5 = 0
-<<<<<<< HEAD
-        cw = CommonRoadFileWriter(decimal_precision=5,
-                                  scenario=Scenario(dt=0.1, tags=set(), file_information=file_information),
-                                  planning_problem_set=PlanningProblemSet())
-=======
         CommonRoadFileWriter(decimal_precision=5,
-                             scenario=Scenario(dt=0.1, tags=set(), author="sdf", affiliation="", source=""),
+                             scenario=Scenario(dt=0.1, tags=set(), file_information=file_information),
                              planning_problem_set=PlanningProblemSet())
->>>>>>> 5037d1b7
         str1 = float_to_str(f)
         self.assertEqual(str1, "123456789.12345")
         str2 = float_to_str(f2)
