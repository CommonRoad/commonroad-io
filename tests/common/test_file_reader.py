--- conflicted
+++ resolved
@@ -850,7 +850,6 @@
     def setUp(self):
         self.cwd_path = os.path.dirname(os.path.abspath(__file__))
         self.out_path = self.cwd_path + "/../.pytest_cache"
-<<<<<<< HEAD
 
         #  Carcarana
         self.filename_carcarana_xml = self.cwd_path + "/../test_scenarios/xml/2020a/ARG_Carcarana-4_5_T-1.xml"
@@ -918,10 +917,6 @@
         self.filename_custom_dynamic_pb = \
             self.cwd_path + "/../test_scenarios/protobuf/ZAM_TestReadingCustomState-1_1_T-1.pb"
 
-        self.filename_longitudinal_state_xml = \
-            self.cwd_path + "/../test_scenarios/ZAM_TestReadingLongitudinalState-1_1_T-1.xml"
-        self.filename_lateral_state_xml = self.cwd_path + "/../test_scenarios/test_reading_lateral_state.xml"
-
     def test_open_map(self):
 
         #  Carcarana
@@ -978,30 +973,6 @@
         #  Peach
         self.assertTrue(
             read_compare_old_scenario_new_scenario(self.filename_peach_xml, self.filename_peach_scenario_pb))
-=======
-        self.filename_all_xml = self.cwd_path + "/../test_scenarios/test_reading_all.xml"
-        self.filename_carcarana_xml = self.cwd_path + "/../test_scenarios/ARG_Carcarana-4_5_T-1.xml"
-        self.filename_starnberg_xml = self.cwd_path + "/../test_scenarios/DEU_Starnberg-1_1_T-1.xml"
-        self.filename_anglet_xml = self.cwd_path + "/../test_scenarios/FRA_Anglet-1_1_T-1.xml"
-        self.filename_all_pb = self.cwd_path + "/../test_scenarios/test_reading_all.pb"
-        self.filename_carcarana_pb = self.cwd_path + "/../test_scenarios/ARG_Carcarana-4_5_T-1.pb"
-        self.filename_starnberg_pb = self.cwd_path + "/../test_scenarios/DEU_Starnberg-1_1_T-1.pb"
-        self.filename_anglet_pb = self.cwd_path + "/../test_scenarios/FRA_Anglet-1_1_T-1.pb"
-
-        self.filename_pm_state_xml = self.cwd_path + "/../test_scenarios/test_reading_pm_state.xml"
-        self.filename_pm_state_pb = self.cwd_path + "/../test_scenarios/test_reading_pm_state.pb"
-        self.filename_ks_state_xml = self.cwd_path + "/../test_scenarios/test_reading_ks_state.xml"
-        self.filename_ks_state_pb = self.cwd_path + "/../test_scenarios/test_reading_ks_state.pb"
-        self.filename_st_state_xml = self.cwd_path + "/../test_scenarios/test_reading_st_state.xml"
-        self.filename_st_state_pb = self.cwd_path + "/../test_scenarios/test_reading_st_state.pb"
-        self.filename_std_state_xml = self.cwd_path + "/../test_scenarios/test_reading_std_state.xml"
-        self.filename_std_state_pb = self.cwd_path + "/../test_scenarios/test_reading_std_state.pb"
-        self.filename_custom_state_xml = self.cwd_path + "/../test_scenarios/test_reading_custom_state.xml"
-        self.filename_custom_state_pb = self.cwd_path + "/../test_scenarios/test_reading_custom_state.pb"
-
-    def test_open(self):
-        self.assertTrue(read_compare(self.filename_all_xml, self.filename_all_pb))
->>>>>>> 6cdf176d
 
         #  All
         self.assertTrue(
@@ -1074,27 +1045,12 @@
         #  self._check_correct_matched_state_pb(self.filename_pm_map_pb, self.filename_pm_dynamic_pb,
         #                                       FileFormat.PROTOBUF, PMState)
 
-<<<<<<< HEAD
-        # Attributes orientation and velocity in y direction are not included by longitudinal state
-        with self.assertRaises(Exception):
-            self._check_correct_matched_state_xml(self.filename_longitudinal_state_xml, FileFormat.XML,
-                                                  LongitudinalState)
-
-        # Attribute position is not included by lateral state
-        with self.assertRaises(Exception):
-            self._check_correct_matched_state_xml(self.filename_lateral_state_xml, FileFormat.XML,
-                                                  LateralState)
-
     def _check_correct_matched_state_pb(self, file_name_map: str, file_name_dynamic: str,
                                         file_format: FileFormat, state_type: type):
         road_network = CommonRoadMapFileReader(file_name_map, file_format).open()
         dynamic = CommonRoadDynamicFileReader(file_name_dynamic, file_format).open()
 
         scenario = CommonRoadCombineMapDynamic(road_network, dynamic, lanelet_assignment=True).open()
-=======
-    def _check_correct_matched_state(self, file_name: str, file_format: FileFormat, state_type: type):
-        scenario, _ = CommonRoadFileReader(file_name, file_format).open()
->>>>>>> 6cdf176d
         obstacle = scenario.obstacles[0]
         self.assertIsInstance(obstacle.initial_state, InitialState)
         for state in obstacle.prediction.trajectory.state_list:
