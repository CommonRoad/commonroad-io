--- conflicted
+++ resolved
@@ -14,17 +14,10 @@
         self.assertIsNone(area_border.line_marking)
 
         # test the initialization without 'line_marking' parameter
-<<<<<<< HEAD
         area_border = AreaBorder(1, 1, 1)
         self.assertEqual(area_border.area_border_id, 1)
         self.assertEqual(area_border.boundary, 1)
         self.assertEqual(area_border.adjacent, 1)
-=======
-        area_border = AreaBorder(1, np.array([[1, 2], [3, 4]]), [1])
-        self.assertEqual(area_border.area_border_id, 1)
-        self.assertEqual(area_border.border_vertices.all(), np.array([[1, 2], [3, 4]]).all())
-        self.assertEqual(area_border.adjacent, [1])
->>>>>>> 4b5d4042
         self.assertIsNone(area_border.line_marking)
 
         # test the initialization without 'adjacent' parameter
@@ -35,17 +28,10 @@
         self.assertIsNone(area_border.adjacent)
 
         # test the initialization with all parameters
-<<<<<<< HEAD
         area_border = AreaBorder(1, 1, 1, LineMarking.SOLID)
         self.assertEqual(area_border.area_border_id, 1)
         self.assertEqual(area_border.boundary, 1)
         self.assertEqual(area_border.adjacent, 1)
-=======
-        area_border = AreaBorder(1, np.array([[1, 2], [3, 4]]), [1], LineMarking.SOLID)
-        self.assertEqual(area_border.area_border_id, 1)
-        self.assertEqual(area_border.border_vertices.tolist(), np.array([[1, 2], [3, 4]]).tolist())
-        self.assertEqual(area_border.adjacent, [1])
->>>>>>> 4b5d4042
         self.assertEqual(area_border.line_marking, LineMarking.SOLID)
 
     def test_basic_properties_area_border(self):
