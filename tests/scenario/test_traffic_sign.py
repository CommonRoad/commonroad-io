import unittest
from pathlib import Path

import numpy as np

from commonroad.common.file_reader import CommonRoadFileReader
from commonroad.scenario.traffic_sign import (
    TrafficSign,
    TrafficSignElement,
<<<<<<< HEAD
    TrafficSignIDArgentina,
=======
    TrafficSignID,
    TrafficSignIDCountries,
>>>>>>> 17f998a3
    TrafficSignIDGermany,
    TrafficSignIDZamunda,
)


class TestTrafficSign(unittest.TestCase):
    def test_translate_rotate(self):
        traffic_sign_max_speed = TrafficSignElement(TrafficSignIDZamunda.MAX_SPEED.value, ["15"])
        traffic_sign = TrafficSign(1, [traffic_sign_max_speed], {5}, np.array([1.0, 1.0]))

        traffic_sign.translate_rotate(np.array([2, -4]), np.pi / 2)

        desired_traffic_light_position = np.array([3, 3])

        np.testing.assert_array_almost_equal(traffic_sign.position, desired_traffic_light_position)

    def test_convert_to_2d(self):
        traffic_sign_max_speed = TrafficSignElement(TrafficSignIDZamunda.MAX_SPEED.value, ["15"])
        traffic_sign = TrafficSign(1, [traffic_sign_max_speed], {3}, np.array([10.0, 7.0, 3.0]))

        traffic_sign.convert_to_2d()

        self.assertEqual(traffic_sign.position.shape, (2,))
        np.testing.assert_array_almost_equal(traffic_sign.position, np.array([10.0, 7.0]))

    def test_equality(self):
        traffic_sign_max_speed = TrafficSignElement(TrafficSignIDGermany.MAX_SPEED, ["15"])
        traffic_sign_one = TrafficSign(1, [traffic_sign_max_speed], {3}, np.array([10.0, 7.0]))
        traffic_sign_two = TrafficSign(1, [traffic_sign_max_speed], {3}, np.array([10.0, 7.0]))
        self.assertTrue(traffic_sign_one == traffic_sign_two)

        traffic_sign_two = TrafficSign(2, [traffic_sign_max_speed], {3}, np.array([10.0, 7.0]))
        self.assertFalse(traffic_sign_one == traffic_sign_two)

        traffic_sign_town_sign = TrafficSignElement(TrafficSignIDGermany.TOWN_SIGN, ["15"])
        traffic_sign_two = TrafficSign(2, [traffic_sign_town_sign], {3}, np.array([10.0, 7.0]))
        self.assertFalse(traffic_sign_one == traffic_sign_two)

        traffic_sign_two = TrafficSign(1, [traffic_sign_max_speed], {4}, np.array([10.0, 7.0]))
        self.assertFalse(traffic_sign_one == traffic_sign_two)

        traffic_sign_two = TrafficSign(1, [traffic_sign_max_speed], {3}, np.array([10.0, 6.99999999999]))
        self.assertTrue(traffic_sign_one == traffic_sign_two)

        traffic_sign_two = TrafficSign(1, [traffic_sign_max_speed], {3}, np.array([10.0, 7.1]))
        self.assertFalse(traffic_sign_one == traffic_sign_two)

        traffic_sign_two = TrafficSign(1, [traffic_sign_max_speed], {3}, np.array([10.0, 7.0]), True)
        self.assertFalse(traffic_sign_one == traffic_sign_two)

        traffic_sign_two = TrafficSign(1, [traffic_sign_max_speed], {3}, np.array([1.0, 1.0]), True)
        self.assertFalse(traffic_sign_one == traffic_sign_two)
        self.assertFalse(traffic_sign_two == traffic_sign_one)

        traffic_sign_one = TrafficSign(1, [traffic_sign_max_speed], {3}, np.array([1.0, 1.0]))
        traffic_sign_two = TrafficSign(1, [traffic_sign_max_speed], {3}, np.array([1.0, 1.0]))
        self.assertTrue(traffic_sign_one == traffic_sign_two)

    def test_hash(self):
        traffic_sign_max_speed = TrafficSignElement(TrafficSignIDGermany.TOWN_SIGN, ["15"])
        traffic_sign_one = TrafficSign(1, [traffic_sign_max_speed], {3}, np.array([10.0, 7.0]))
        traffic_sign_two = TrafficSign(1, [traffic_sign_max_speed], {3}, np.array([10.0, 7.0]))
        self.assertEqual(hash(traffic_sign_one), hash(traffic_sign_two))

        traffic_sign_two = TrafficSign(1, [traffic_sign_max_speed], {3}, np.array([10.0000000001, 7.0]))
        self.assertNotEqual(hash(traffic_sign_one), hash(traffic_sign_two))

        traffic_sign_two = TrafficSign(1, [traffic_sign_max_speed], {3}, np.array([1.0, 1.0]))
        self.assertNotEqual(hash(traffic_sign_one), hash(traffic_sign_two))

        traffic_sign_one = TrafficSign(1, [traffic_sign_max_speed], {3}, np.array([1.0, 1.0]))
        traffic_sign_two = TrafficSign(1, [traffic_sign_max_speed], {3}, np.array([1.0, 1.0]))
        self.assertEqual(hash(traffic_sign_one), hash(traffic_sign_two))


class TestTrafficSignElement(unittest.TestCase):
    def test_equality(self):
        traffic_sign_element_1 = TrafficSignElement(TrafficSignIDGermany.MAX_SPEED, ["15", "16"])
        traffic_sign_element_2 = TrafficSignElement(TrafficSignIDGermany.MAX_SPEED, ["15", "16"])
        self.assertTrue(traffic_sign_element_1 == traffic_sign_element_2)

        traffic_sign_element_2 = TrafficSignElement(TrafficSignIDGermany.TOWN_SIGN, ["15", "16"])
        self.assertFalse(traffic_sign_element_1 == traffic_sign_element_2)

        traffic_sign_element_2 = TrafficSignElement(TrafficSignIDGermany.MAX_SPEED, ["15", "17"])
        self.assertFalse(traffic_sign_element_1 == traffic_sign_element_2)

    def test_hash(self):
        traffic_sign_element_1 = TrafficSignElement(TrafficSignIDGermany.MAX_SPEED, ["15", "16"])
        traffic_sign_element_2 = TrafficSignElement(TrafficSignIDGermany.MAX_SPEED, ["15", "16"])
        self.assertEqual(hash(traffic_sign_element_1), hash(traffic_sign_element_2))

        traffic_sign_element_2 = TrafficSignElement(TrafficSignIDGermany.DIRECTIONS_SIGN, ["15", "16"])
        self.assertNotEqual(hash(traffic_sign_element_1), hash(traffic_sign_element_2))

<<<<<<< HEAD
    def test_foreign_country(self):
        scenario, _ = CommonRoadFileReader(
            Path(__file__).parent.parent / Path("test_scenarios/xml/2020a/ARG_Carcarana-4_5_T-1.xml")
        ).open()
        self.assertEqual(
            scenario.lanelet_network.find_traffic_sign_by_id(6357).traffic_sign_elements[0].traffic_sign_element_id,
            TrafficSignIDArgentina.MAX_SPEED,
        )
=======
    def test_traffic_sign_ids(self):
        # ensure that size of TrafficSignID equals number of all available traffic sign ID names
        signs = set()
        for country in list(TrafficSignIDCountries.values()):
            signs = signs.union(set(country._member_names_))
        self.assertEqual(len(TrafficSignID), len(signs))
>>>>>>> 17f998a3


if __name__ == "__main__":
    unittest.main()<|MERGE_RESOLUTION|>--- conflicted
+++ resolved
@@ -7,12 +7,9 @@
 from commonroad.scenario.traffic_sign import (
     TrafficSign,
     TrafficSignElement,
-<<<<<<< HEAD
     TrafficSignIDArgentina,
-=======
     TrafficSignID,
     TrafficSignIDCountries,
->>>>>>> 17f998a3
     TrafficSignIDGermany,
     TrafficSignIDZamunda,
 )
@@ -108,7 +105,6 @@
         traffic_sign_element_2 = TrafficSignElement(TrafficSignIDGermany.DIRECTIONS_SIGN, ["15", "16"])
         self.assertNotEqual(hash(traffic_sign_element_1), hash(traffic_sign_element_2))
 
-<<<<<<< HEAD
     def test_foreign_country(self):
         scenario, _ = CommonRoadFileReader(
             Path(__file__).parent.parent / Path("test_scenarios/xml/2020a/ARG_Carcarana-4_5_T-1.xml")
@@ -117,14 +113,13 @@
             scenario.lanelet_network.find_traffic_sign_by_id(6357).traffic_sign_elements[0].traffic_sign_element_id,
             TrafficSignIDArgentina.MAX_SPEED,
         )
-=======
+
     def test_traffic_sign_ids(self):
         # ensure that size of TrafficSignID equals number of all available traffic sign ID names
         signs = set()
         for country in list(TrafficSignIDCountries.values()):
             signs = signs.union(set(country._member_names_))
         self.assertEqual(len(TrafficSignID), len(signs))
->>>>>>> 17f998a3
 
 
 if __name__ == "__main__":
